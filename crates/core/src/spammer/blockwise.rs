use std::{pin::Pin, sync::Arc};

use alloy::providers::Provider;
use futures::{Stream, StreamExt};

use crate::{
    db::DbOps,
    error::ContenderError,
    generator::{seeder::Seeder, templater::Templater, PlanConfig},
    test_scenario::TestScenario,
};

use super::{OnTxSent, SpamTrigger, Spammer};

pub struct BlockwiseSpammer<F>
where
    F: OnTxSent + Send + Sync + 'static,
{
    callback_handle: Arc<F>,
}

impl<F> BlockwiseSpammer<F>
where
    F: OnTxSent + Send + Sync + 'static,
{
<<<<<<< HEAD
    pub async fn new(scenario: TestScenario<D, S, P>, callback_handler: F) -> Self {
        let rpc_client = ProviderBuilder::new()
            .network::<AnyNetwork>()
            .on_http(scenario.rpc_url.to_owned());
        let eth_client = Arc::new(ProviderBuilder::new().on_http(scenario.rpc_url.to_owned()));
        let bundle_client = scenario
            .builder_rpc_url
            .to_owned()
            .map(|url| Arc::new(BundleClient::new(url.into())));
        let msg_handler = Arc::new(TxActorHandle::new(
            12,
            scenario.db.clone(),
            Arc::new(rpc_client.to_owned()),
        ));
        let callback_handler = Arc::new(callback_handler);

        let mut nonces = HashMap::new();

        // collect addresses from both wallet_map (user prvkeys) and agent_store (system prvkeys)
        let mut all_addrs = scenario
            .wallet_map
            .keys()
            .copied()
            .collect::<Vec<Address>>();
        for (_, agent) in scenario.agent_store.all_agents() {
            for signer in agent.signers.iter() {
                all_addrs.push(signer.address());
            }
        }

        // all nonces for all addrs into the map
        for addr in &all_addrs {
            let nonce = eth_client
                .get_transaction_count(*addr)
                .await
                .expect("failed to retrieve nonce");
            nonces.insert(*addr, nonce);
        }

        // track gas limits for each function signature
        let gas_limits = HashMap::<FixedBytes<4>, u128>::new();

=======
    pub fn new<D: DbOps + Send + Sync + 'static>(callback_handle: F) -> Self {
>>>>>>> b8385b22
        Self {
            callback_handle: Arc::new(callback_handle),
        }
    }
}

impl<F, D, S, P> Spammer<F, D, S, P> for BlockwiseSpammer<F>
where
    F: OnTxSent + Send + Sync + 'static,
    D: DbOps + Send + Sync + 'static,
    S: Seeder + Send + Sync,
    P: PlanConfig<String> + Templater<String> + Send + Sync,
{
    fn sent_tx_callback(&self) -> std::sync::Arc<F> {
        self.callback_handle.clone()
    }

    fn on_spam(
        &self,
        scenario: &mut TestScenario<D, S, P>,
    ) -> impl std::future::Future<Output = crate::Result<Pin<Box<dyn Stream<Item = SpamTrigger> + Send>>>>
    {
        async move {
            let poller = scenario
                .rpc_client
                .watch_blocks()
                .await
<<<<<<< HEAD
                .map_err(|e| ContenderError::with_err(e, "failed to get gas price"))?;

            for (idx, tx) in block_txs.into_iter().enumerate() {
                let gas_price = gas_price + (idx as u128 * 1e9 as u128);
                // clone muh Arcs
                let eth_client = self.eth_client.clone();
                let callback_handler = self.callback_handler.clone();
                let tx_handler = self.msg_handler.clone();

                // prepare tx/bundle with nonce, gas price, signatures, etc
                let payload = match tx {
                    ExecutionRequest::Bundle(reqs) => {
                        if self.bundle_client.is_none() {
                            return Err(ContenderError::SpamError(
                                "Bundle client not found. Add the `--builder-url` flag to send bundles.",
                                None,
                            ));
                        }

                        // prepare each tx in the bundle (increment nonce, set gas price, etc)
                        let mut bundle_txs = vec![];
                        for req in reqs.iter() {
                            let tx_req = req.tx.to_owned();
                            let (tx_req, signer) = self
                                .prepare_tx_req(&tx_req, gas_price, chain_id)
                                .await
                                .map_err(|e| ContenderError::with_err(e, "failed to prepare tx"))?;

                            println!("bundle tx from {:?}", tx_req.from);
                            // sign tx
                            let tx_envelope = tx_req.build(&signer).await.map_err(|e| {
                                ContenderError::with_err(e, "bad request: failed to build tx")
                            })?;

                            bundle_txs.push(tx_envelope);
                        }
                        ExecutionPayload::SignedTxBundle(bundle_txs, reqs)
                    }
                    ExecutionRequest::Tx(req) => {
                        let tx_req = req.tx.to_owned();

                        let (tx_req, signer) = self
                            .prepare_tx_req(&tx_req, gas_price, chain_id)
                            .await
                            .map_err(|e| ContenderError::with_err(e, "failed to prepare tx"))?;

                        // sign tx
                        let tx_envelope = tx_req.to_owned().build(&signer).await.map_err(|e| {
                            ContenderError::with_err(e, "bad request: failed to build tx")
                        })?;

                        println!(
                            "sending tx {} from={} to={:?} input={} value={}",
                            tx_envelope.tx_hash(),
                            tx_req.from.map(|s| s.encode_hex()).unwrap_or_default(),
                            tx_envelope.to().to(),
                            tx_req
                                .input
                                .input
                                .as_ref()
                                .map(|s| s.encode_hex())
                                .unwrap_or_default(),
                            tx_req
                                .value
                                .map(|s| s.to_string())
                                .unwrap_or_else(|| "0".to_owned())
                        );

                        ExecutionPayload::SignedTx(tx_envelope, req)
                    }
                };

                let bundle_client = self.bundle_client.clone();

                // build, sign, and send tx/bundle in a new task (green thread)
                tasks.push(task::spawn(async move {
                    let provider = ProviderBuilder::new().on_provider(eth_client);
                    let start_timestamp = std::time::SystemTime::now()
                        .duration_since(std::time::UNIX_EPOCH)
                        .expect("failed to get timestamp")
                        .as_millis() as usize;

                    let mut extra = HashMap::new();
                    extra.insert("start_timestamp".to_owned(), start_timestamp.to_string());

                    // triggers & awaits callback for every individual tx (including txs in a bundle)
                    let handles = match payload {
                        ExecutionPayload::SignedTx(signed_tx, req) => {
                            let res = provider
                                .send_tx_envelope(signed_tx)
                                .await
                                .expect("RPC error: failed to send tx");
                            let maybe_handle = callback_handler.on_tx_sent(
                                res.into_inner(),
                                &req.to_owned(),
                                extra.clone().into(),
                                Some(tx_handler),
                            );
                            vec![maybe_handle]
                        }
                        ExecutionPayload::SignedTxBundle(signed_txs, reqs) => {
                            let mut bundle_txs = vec![];
                            for tx in &signed_txs {
                                let mut raw_tx = vec![];
                                tx.encode_2718(&mut raw_tx);
                                bundle_txs.push(raw_tx);
                            }
                            let rpc_bundle = EthSendBundle {
                                txs: bundle_txs.into_iter().map(|tx| tx.into()).collect(),
                                block_number: last_block_number,
                                min_timestamp: None,
                                max_timestamp: None,
                                reverting_tx_hashes: vec![],
                                replacement_uuid: None,
                            };
                            if let Some(bundle_client) = bundle_client {
                                println!("spamming bundle: {:?}", rpc_bundle);
                                // send `num_blocks` bundles at a time, targeting each successive block
                                for i in 1..(num_blocks + BUNDLE_BLOCK_TOLERANCE) {
                                    let mut rpc_bundle = rpc_bundle.clone();
                                    rpc_bundle.block_number = last_block_number + i as u64;
                                    let res = rpc_bundle.send_to_builder(&bundle_client).await;
                                    if let Err(e) = res {
                                        eprintln!("failed to send bundle: {:?}", e);
                                    }
                                }
                            } else {
                                panic!("no bundle client provided. Please add the `--builder-url` flag");
                            }

                            let mut tx_handles = vec![];
                            for (tx, req) in signed_txs.into_iter().zip(&reqs) {
                                let maybe_handle = callback_handler.on_tx_sent(
                                    PendingTransactionConfig::new(tx.tx_hash().to_owned()),
                                    req,
                                    extra.clone().into(),
                                    Some(tx_handler.clone()),
                                );
                                tx_handles.push(maybe_handle);
                            }
                            tx_handles
                        }
                    };
                    for handle in handles.into_iter().flatten() {
                        handle.await.expect("callback task failed");
                    }
                }));
            }

            println!("new block: {block_hash}");
            if let Some(run_id) = run_id {
                // write this block's txs to DB
                let _ = self
                    .msg_handler
                    .flush_cache(run_id, last_block_number)
                    .await
                    .map_err(|e| ContenderError::with_err(e.deref(), "failed to flush cache"))?;
            }
        }

        for task in tasks {
            let _ = task.await;
=======
                .map_err(|e| ContenderError::with_err(e, "failed to get block stream"))?;
            Ok(poller
                .into_stream()
                .flat_map(futures::stream::iter)
                .map(|b| {
                    println!("new block detected: {:?}", b);
                    SpamTrigger::BlockHash(b)
                })
                .boxed())
>>>>>>> b8385b22
        }
    }
}

#[cfg(test)]
mod tests {
    use crate::{
        agent_controller::AgentStore,
        db::MockDb,
        generator::util::test::spawn_anvil,
        spammer::util::test::{get_test_signers, MockCallback},
        test_scenario::tests::MockConfig,
    };

    use super::*;

    #[tokio::test]
    async fn watches_blocks_and_spams_them() {
        let anvil = spawn_anvil();
        println!("anvil url: {}", anvil.endpoint_url());
<<<<<<< HEAD
        let seed = crate::generator::RandSeed::seed_from_str("444444444444");
        let scenario = TestScenario::new(
=======
        let seed = crate::generator::RandSeed::from_str("444444444444");
        let mut scenario = TestScenario::new(
>>>>>>> b8385b22
            MockConfig,
            MockDb.into(),
            anvil.endpoint_url(),
            None,
            seed,
            get_test_signers().as_slice(),
            AgentStore::new(),
        )
        .await
        .unwrap();
        let callback_handler = MockCallback;
        let spammer = BlockwiseSpammer::new::<MockDb>(callback_handler);

        let result = spammer.spam_rpc(&mut scenario, 10, 3, None).await;
        println!("{:?}", result);
        assert!(result.is_ok());
    }
}<|MERGE_RESOLUTION|>--- conflicted
+++ resolved
@@ -23,52 +23,7 @@
 where
     F: OnTxSent + Send + Sync + 'static,
 {
-<<<<<<< HEAD
-    pub async fn new(scenario: TestScenario<D, S, P>, callback_handler: F) -> Self {
-        let rpc_client = ProviderBuilder::new()
-            .network::<AnyNetwork>()
-            .on_http(scenario.rpc_url.to_owned());
-        let eth_client = Arc::new(ProviderBuilder::new().on_http(scenario.rpc_url.to_owned()));
-        let bundle_client = scenario
-            .builder_rpc_url
-            .to_owned()
-            .map(|url| Arc::new(BundleClient::new(url.into())));
-        let msg_handler = Arc::new(TxActorHandle::new(
-            12,
-            scenario.db.clone(),
-            Arc::new(rpc_client.to_owned()),
-        ));
-        let callback_handler = Arc::new(callback_handler);
-
-        let mut nonces = HashMap::new();
-
-        // collect addresses from both wallet_map (user prvkeys) and agent_store (system prvkeys)
-        let mut all_addrs = scenario
-            .wallet_map
-            .keys()
-            .copied()
-            .collect::<Vec<Address>>();
-        for (_, agent) in scenario.agent_store.all_agents() {
-            for signer in agent.signers.iter() {
-                all_addrs.push(signer.address());
-            }
-        }
-
-        // all nonces for all addrs into the map
-        for addr in &all_addrs {
-            let nonce = eth_client
-                .get_transaction_count(*addr)
-                .await
-                .expect("failed to retrieve nonce");
-            nonces.insert(*addr, nonce);
-        }
-
-        // track gas limits for each function signature
-        let gas_limits = HashMap::<FixedBytes<4>, u128>::new();
-
-=======
     pub fn new<D: DbOps + Send + Sync + 'static>(callback_handle: F) -> Self {
->>>>>>> b8385b22
         Self {
             callback_handle: Arc::new(callback_handle),
         }
@@ -86,191 +41,23 @@
         self.callback_handle.clone()
     }
 
-    fn on_spam(
+    async fn on_spam(
         &self,
         scenario: &mut TestScenario<D, S, P>,
-    ) -> impl std::future::Future<Output = crate::Result<Pin<Box<dyn Stream<Item = SpamTrigger> + Send>>>>
-    {
-        async move {
-            let poller = scenario
-                .rpc_client
-                .watch_blocks()
-                .await
-<<<<<<< HEAD
-                .map_err(|e| ContenderError::with_err(e, "failed to get gas price"))?;
-
-            for (idx, tx) in block_txs.into_iter().enumerate() {
-                let gas_price = gas_price + (idx as u128 * 1e9 as u128);
-                // clone muh Arcs
-                let eth_client = self.eth_client.clone();
-                let callback_handler = self.callback_handler.clone();
-                let tx_handler = self.msg_handler.clone();
-
-                // prepare tx/bundle with nonce, gas price, signatures, etc
-                let payload = match tx {
-                    ExecutionRequest::Bundle(reqs) => {
-                        if self.bundle_client.is_none() {
-                            return Err(ContenderError::SpamError(
-                                "Bundle client not found. Add the `--builder-url` flag to send bundles.",
-                                None,
-                            ));
-                        }
-
-                        // prepare each tx in the bundle (increment nonce, set gas price, etc)
-                        let mut bundle_txs = vec![];
-                        for req in reqs.iter() {
-                            let tx_req = req.tx.to_owned();
-                            let (tx_req, signer) = self
-                                .prepare_tx_req(&tx_req, gas_price, chain_id)
-                                .await
-                                .map_err(|e| ContenderError::with_err(e, "failed to prepare tx"))?;
-
-                            println!("bundle tx from {:?}", tx_req.from);
-                            // sign tx
-                            let tx_envelope = tx_req.build(&signer).await.map_err(|e| {
-                                ContenderError::with_err(e, "bad request: failed to build tx")
-                            })?;
-
-                            bundle_txs.push(tx_envelope);
-                        }
-                        ExecutionPayload::SignedTxBundle(bundle_txs, reqs)
-                    }
-                    ExecutionRequest::Tx(req) => {
-                        let tx_req = req.tx.to_owned();
-
-                        let (tx_req, signer) = self
-                            .prepare_tx_req(&tx_req, gas_price, chain_id)
-                            .await
-                            .map_err(|e| ContenderError::with_err(e, "failed to prepare tx"))?;
-
-                        // sign tx
-                        let tx_envelope = tx_req.to_owned().build(&signer).await.map_err(|e| {
-                            ContenderError::with_err(e, "bad request: failed to build tx")
-                        })?;
-
-                        println!(
-                            "sending tx {} from={} to={:?} input={} value={}",
-                            tx_envelope.tx_hash(),
-                            tx_req.from.map(|s| s.encode_hex()).unwrap_or_default(),
-                            tx_envelope.to().to(),
-                            tx_req
-                                .input
-                                .input
-                                .as_ref()
-                                .map(|s| s.encode_hex())
-                                .unwrap_or_default(),
-                            tx_req
-                                .value
-                                .map(|s| s.to_string())
-                                .unwrap_or_else(|| "0".to_owned())
-                        );
-
-                        ExecutionPayload::SignedTx(tx_envelope, req)
-                    }
-                };
-
-                let bundle_client = self.bundle_client.clone();
-
-                // build, sign, and send tx/bundle in a new task (green thread)
-                tasks.push(task::spawn(async move {
-                    let provider = ProviderBuilder::new().on_provider(eth_client);
-                    let start_timestamp = std::time::SystemTime::now()
-                        .duration_since(std::time::UNIX_EPOCH)
-                        .expect("failed to get timestamp")
-                        .as_millis() as usize;
-
-                    let mut extra = HashMap::new();
-                    extra.insert("start_timestamp".to_owned(), start_timestamp.to_string());
-
-                    // triggers & awaits callback for every individual tx (including txs in a bundle)
-                    let handles = match payload {
-                        ExecutionPayload::SignedTx(signed_tx, req) => {
-                            let res = provider
-                                .send_tx_envelope(signed_tx)
-                                .await
-                                .expect("RPC error: failed to send tx");
-                            let maybe_handle = callback_handler.on_tx_sent(
-                                res.into_inner(),
-                                &req.to_owned(),
-                                extra.clone().into(),
-                                Some(tx_handler),
-                            );
-                            vec![maybe_handle]
-                        }
-                        ExecutionPayload::SignedTxBundle(signed_txs, reqs) => {
-                            let mut bundle_txs = vec![];
-                            for tx in &signed_txs {
-                                let mut raw_tx = vec![];
-                                tx.encode_2718(&mut raw_tx);
-                                bundle_txs.push(raw_tx);
-                            }
-                            let rpc_bundle = EthSendBundle {
-                                txs: bundle_txs.into_iter().map(|tx| tx.into()).collect(),
-                                block_number: last_block_number,
-                                min_timestamp: None,
-                                max_timestamp: None,
-                                reverting_tx_hashes: vec![],
-                                replacement_uuid: None,
-                            };
-                            if let Some(bundle_client) = bundle_client {
-                                println!("spamming bundle: {:?}", rpc_bundle);
-                                // send `num_blocks` bundles at a time, targeting each successive block
-                                for i in 1..(num_blocks + BUNDLE_BLOCK_TOLERANCE) {
-                                    let mut rpc_bundle = rpc_bundle.clone();
-                                    rpc_bundle.block_number = last_block_number + i as u64;
-                                    let res = rpc_bundle.send_to_builder(&bundle_client).await;
-                                    if let Err(e) = res {
-                                        eprintln!("failed to send bundle: {:?}", e);
-                                    }
-                                }
-                            } else {
-                                panic!("no bundle client provided. Please add the `--builder-url` flag");
-                            }
-
-                            let mut tx_handles = vec![];
-                            for (tx, req) in signed_txs.into_iter().zip(&reqs) {
-                                let maybe_handle = callback_handler.on_tx_sent(
-                                    PendingTransactionConfig::new(tx.tx_hash().to_owned()),
-                                    req,
-                                    extra.clone().into(),
-                                    Some(tx_handler.clone()),
-                                );
-                                tx_handles.push(maybe_handle);
-                            }
-                            tx_handles
-                        }
-                    };
-                    for handle in handles.into_iter().flatten() {
-                        handle.await.expect("callback task failed");
-                    }
-                }));
-            }
-
-            println!("new block: {block_hash}");
-            if let Some(run_id) = run_id {
-                // write this block's txs to DB
-                let _ = self
-                    .msg_handler
-                    .flush_cache(run_id, last_block_number)
-                    .await
-                    .map_err(|e| ContenderError::with_err(e.deref(), "failed to flush cache"))?;
-            }
-        }
-
-        for task in tasks {
-            let _ = task.await;
-=======
-                .map_err(|e| ContenderError::with_err(e, "failed to get block stream"))?;
-            Ok(poller
-                .into_stream()
-                .flat_map(futures::stream::iter)
-                .map(|b| {
-                    println!("new block detected: {:?}", b);
-                    SpamTrigger::BlockHash(b)
-                })
-                .boxed())
->>>>>>> b8385b22
-        }
+    ) -> crate::Result<Pin<Box<dyn Stream<Item = SpamTrigger> + Send>>> {
+        let poller = scenario
+            .rpc_client
+            .watch_blocks()
+            .await
+            .map_err(|e| ContenderError::with_err(e, "failed to get block stream"))?;
+        Ok(poller
+            .into_stream()
+            .flat_map(futures::stream::iter)
+            .map(|b| {
+                println!("new block detected: {:?}", b);
+                SpamTrigger::BlockHash(b)
+            })
+            .boxed())
     }
 }
 
@@ -290,13 +77,8 @@
     async fn watches_blocks_and_spams_them() {
         let anvil = spawn_anvil();
         println!("anvil url: {}", anvil.endpoint_url());
-<<<<<<< HEAD
         let seed = crate::generator::RandSeed::seed_from_str("444444444444");
-        let scenario = TestScenario::new(
-=======
-        let seed = crate::generator::RandSeed::from_str("444444444444");
         let mut scenario = TestScenario::new(
->>>>>>> b8385b22
             MockConfig,
             MockDb.into(),
             anvil.endpoint_url(),
