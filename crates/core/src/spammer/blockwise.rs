--- conflicted
+++ resolved
@@ -10,13 +10,9 @@
     test_scenario::TestScenario,
 };
 
-<<<<<<< HEAD
-use super::{tx_callback::OnBatchSent, OnTxSent, SpamTrigger, Spammer};
-=======
 use super::{
     spammer_trait::SpamRunContext, tx_callback::OnBatchSent, OnTxSent, SpamTrigger, Spammer,
 };
->>>>>>> 21869fdf
 
 #[derive(Default)]
 pub struct BlockwiseSpammer {
@@ -79,8 +75,8 @@
         spammer::util::test::{fund_account, get_test_signers, MockCallback},
         test_scenario::{tests::MockConfig, TestScenarioParams},
     };
+    use std::collections::HashSet;
     use std::sync::Arc;
-    use std::{collections::HashSet, sync::atomic::AtomicBool};
 
     use super::*;
 
@@ -150,10 +146,7 @@
                 pending_tx_timeout_secs: 12,
             },
             None,
-<<<<<<< HEAD
-=======
             (&PROM, &HIST),
->>>>>>> 21869fdf
         )
         .await
         .unwrap();
@@ -170,10 +163,6 @@
                 periods,
                 None,
                 callback.clone(),
-<<<<<<< HEAD
-                Arc::new(AtomicBool::new(false)),
-=======
->>>>>>> 21869fdf
             )
             .await;
         assert!(result.is_ok());
