--- conflicted
+++ resolved
@@ -20,7 +20,7 @@
 
 pub trait Spammer<F, D, S, P>
 where
-    F: OnTxSent + Send + Sync + 'static,
+    F: OnTxSent + OnBatchSent + Send + Sync + 'static,
     D: DbOps + Send + Sync + 'static,
     S: Seeder + Send + Sync + Clone,
     P: PlanConfig<String> + Templater<String> + Send + Sync + Clone,
@@ -43,7 +43,7 @@
         sent_tx_callback: Arc<F>,
     ) -> impl std::future::Future<Output = Result<()>> {
         async move {
-            let tx_req_chunks = get_tx_chunks(scenario, txs_per_period, num_periods).await?;
+            let tx_req_chunks = get_spam_tx_chunks(scenario, txs_per_period, num_periods).await?;
             let start_block = scenario
                 .rpc_client
                 .get_block_number()
@@ -113,7 +113,6 @@
     scenario: &TestScenario<D, S, P>,
 ) -> Result<()> {
     let mut block_counter = 0;
-<<<<<<< HEAD
     while scenario
         .msg_handle
         .flush_cache(run_id, block_start + block_counter as u64)
@@ -122,20 +121,6 @@
         > 0
     {
         block_counter += 1;
-=======
-    if let Some(run_id) = run_id {
-        loop {
-            let cache_size = scenario
-                .msg_handle
-                .flush_cache(run_id, block_start + block_counter as u64)
-                .await
-                .map_err(|e| ContenderError::with_err(e.deref(), "failed to flush cache"))?;
-            if cache_size == 0 {
-                break;
-            }
-
-            block_counter += 1;
-        }
     }
     Ok(())
 }
@@ -157,7 +142,6 @@
         if !failed_txs.is_empty() {
             println!("{} txs failed to land onchain.", failed_txs.len());
         }
->>>>>>> 24c209a6
     }
     Ok(())
 }
@@ -213,80 +197,4 @@
         .chunks(txs_per_period)
         .map(|chunk| chunk.to_vec())
         .collect::<Vec<Vec<ExecutionRequest>>>())
-<<<<<<< HEAD
-}
-
-pub trait Spammer<F, D, S, P>
-where
-    F: OnTxSent + OnBatchSent + Send + Sync + 'static,
-    D: DbOps + Send + Sync + 'static,
-    S: Seeder + Send + Sync + Clone,
-    P: PlanConfig<String> + Templater<String> + Send + Sync + Clone,
-{
-    fn get_msg_handler(&self, db: Arc<D>, rpc_client: Arc<AnyProvider>) -> TxActorHandle {
-        TxActorHandle::new(12, db.clone(), rpc_client.clone())
-    }
-
-    fn on_spam(
-        &self,
-        scenario: &mut TestScenario<D, S, P>,
-    ) -> impl std::future::Future<Output = Result<Pin<Box<dyn Stream<Item = SpamTrigger> + Send>>>>;
-
-    fn spam_rpc(
-        &self,
-        scenario: &mut TestScenario<D, S, P>,
-        txs_per_period: usize,
-        num_periods: usize,
-        run_id: Option<u64>,
-        callback: Arc<F>,
-    ) -> impl std::future::Future<Output = Result<()>> {
-        async move {
-            let tx_req_chunks = get_spam_tx_chunks(scenario, txs_per_period, num_periods).await?;
-            let start_block = scenario
-                .rpc_client
-                .get_block_number()
-                .await
-                .map_err(|e| ContenderError::with_err(e, "failed to get block number"))?;
-            let mut cursor = self.on_spam(scenario).await?.take(num_periods);
-
-            // run spammer within tokio::select! to allow for graceful shutdown
-            let spam_finished: bool = tokio::select! {
-                _ = tokio::signal::ctrl_c() => {
-                    println!("\nCTRL-C received, stopping spamming...");
-                    false
-                },
-                _ = execute_spammer(&mut cursor, scenario, &tx_req_chunks, callback) => {
-                    true
-                }
-            };
-            if !spam_finished {
-                println!("Spammer terminated. Press CTRL-C again to stop result collection...");
-            }
-
-            let flush_finished: bool = tokio::select! {
-                _ = tokio::signal::ctrl_c() => {
-                    println!("\nCTRL-C received, stopping result collection...");
-                    let _ = scenario.msg_handle.stop().await;
-                    false
-                },
-                _ = {
-                        flush_tx_cache(start_block, run_id, scenario)
-                } => {
-                    true
-                }
-            };
-            if !flush_finished {
-                let runid = if let Some(run_id) = run_id {
-                    format!(" run_id={run_id}")
-                } else {
-                    "".to_string()
-                };
-                println!("Result collection terminated. Some results may not have been saved to the database.{runid}");
-            }
-
-            Ok(())
-        }
-    }
-=======
->>>>>>> 24c209a6
 }