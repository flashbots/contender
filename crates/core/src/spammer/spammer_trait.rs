use std::sync::atomic::AtomicBool;
use std::{pin::Pin, sync::Arc};

use alloy::providers::Provider;
use futures::Stream;
use futures::StreamExt;

use crate::{
    db::DbOps,
    error::ContenderError,
    generator::{seeder::Seeder, templater::Templater, types::AnyProvider, PlanConfig},
    test_scenario::TestScenario,
    Result,
};

use super::tx_callback::OnBatchSent;
use super::SpamTrigger;
use super::{tx_actor::TxActorHandle, OnTxSent};

#[derive(Clone)]
pub struct SpamRunContext {
    done_sending: Arc<AtomicBool>,
    do_quit: tokio_util::sync::CancellationToken,
}

impl SpamRunContext {
    pub fn new() -> Self {
        Self::default()
    }
}

impl Default for SpamRunContext {
    fn default() -> Self {
        Self {
            done_sending: Arc::new(AtomicBool::new(false)),
            do_quit: tokio_util::sync::CancellationToken::new(),
        }
    }
}

pub trait Spammer<F, D, S, P>
where
    F: OnTxSent + OnBatchSent + Send + Sync + 'static,
    D: DbOps + Send + Sync + 'static,
    S: Seeder + Send + Sync + Clone,
    P: PlanConfig<String> + Templater<String> + Send + Sync + Clone,
{
    fn get_msg_handler(&self, db: Arc<D>, rpc_client: Arc<AnyProvider>) -> TxActorHandle {
        TxActorHandle::new(12, db.clone(), rpc_client.clone())
    }

    fn context(&self) -> &SpamRunContext;

    fn on_spam(
        &self,
        scenario: &mut TestScenario<D, S, P>,
    ) -> impl std::future::Future<Output = Result<Pin<Box<dyn Stream<Item = SpamTrigger> + Send>>>>;

    fn spam_rpc(
        &self,
        scenario: &mut TestScenario<D, S, P>,
        txs_per_period: u64,
        num_periods: u64,
        run_id: Option<u64>,
        sent_tx_callback: Arc<F>,
        done_sending: Arc<AtomicBool>,
    ) -> impl std::future::Future<Output = Result<()>> {
        async move {
            let tx_req_chunks = scenario
                .get_spam_tx_chunks(txs_per_period, num_periods)
                .await?;
            let start_block = scenario
                .rpc_client
                .get_block_number()
                .await
                .map_err(|e| ContenderError::with_err(e, "failed to get block number"))?;
            let mut cursor = self.on_spam(scenario).await?.take(num_periods as usize);
<<<<<<< HEAD
=======

            // calling cancel() on cancel_token should stop all running tasks
            // (as long as each task checks for it)
            let cancel_token = self.context().do_quit.clone();
>>>>>>> 21869fdf

            // run spammer within tokio::select! to allow for graceful shutdown
            let spam_finished: bool = tokio::select! {
                _ = tokio::signal::ctrl_c() => {
                    println!("\nCTRL-C received, stopping spamming...");
                    cancel_token.cancel();

                    false
                },
                _ = scenario.execute_spammer(&mut cursor, &tx_req_chunks, sent_tx_callback) => {
                    true
                }
            };
            if !spam_finished {
                println!("Spammer terminated. Press CTRL-C again to stop result collection...");
            }
<<<<<<< HEAD
            done_sending.store(true, std::sync::atomic::Ordering::SeqCst);
=======
            self.context()
                .done_sending
                .store(true, std::sync::atomic::Ordering::SeqCst);
>>>>>>> 21869fdf

            // collect results from cached pending txs
            let flush_finished: bool = tokio::select! {
                _ = tokio::signal::ctrl_c() => {
                    println!("\nCTRL-C received, stopping result collection...");
                    let _ = scenario.msg_handle.stop().await;
                    cancel_token.cancel();
                    false
                },
                _ = scenario.flush_tx_cache(start_block, run_id.unwrap_or(0)) => {
                    true
                }
            };
            if !flush_finished {
                println!("Result collection terminated. Some pending txs may not have been saved to the database.");
            }

            // clear out unconfirmed txs from the cache
            let dump_finished: bool = tokio::select! {
                _ = tokio::signal::ctrl_c() => {
                    println!("\nCTRL-C received, stopping tx cache dump...");
                    cancel_token.cancel();
                    false
                },
                _ = scenario.dump_tx_cache(run_id.unwrap_or(0)) => {
                    true
                }
            };
            if !dump_finished {
                println!("Tx cache dump terminated. Some unconfirmed txs may not have been saved to the database.");
            }

            if let Some(run_id) = run_id {
                let latency_metrics = scenario.collect_latency_metrics();
                scenario
                    .db
                    .insert_latency_metrics(run_id, &latency_metrics)?;
            }

            println!(
                "done. {}",
                run_id.map(|id| format!("run_id: {id}")).unwrap_or_default()
            );
            Ok(())
        }
    }
}<|MERGE_RESOLUTION|>--- conflicted
+++ resolved
@@ -63,7 +63,6 @@
         num_periods: u64,
         run_id: Option<u64>,
         sent_tx_callback: Arc<F>,
-        done_sending: Arc<AtomicBool>,
     ) -> impl std::future::Future<Output = Result<()>> {
         async move {
             let tx_req_chunks = scenario
@@ -75,13 +74,10 @@
                 .await
                 .map_err(|e| ContenderError::with_err(e, "failed to get block number"))?;
             let mut cursor = self.on_spam(scenario).await?.take(num_periods as usize);
-<<<<<<< HEAD
-=======
 
             // calling cancel() on cancel_token should stop all running tasks
             // (as long as each task checks for it)
             let cancel_token = self.context().do_quit.clone();
->>>>>>> 21869fdf
 
             // run spammer within tokio::select! to allow for graceful shutdown
             let spam_finished: bool = tokio::select! {
@@ -98,13 +94,9 @@
             if !spam_finished {
                 println!("Spammer terminated. Press CTRL-C again to stop result collection...");
             }
-<<<<<<< HEAD
-            done_sending.store(true, std::sync::atomic::Ordering::SeqCst);
-=======
             self.context()
                 .done_sending
                 .store(true, std::sync::atomic::Ordering::SeqCst);
->>>>>>> 21869fdf
 
             // collect results from cached pending txs
             let flush_finished: bool = tokio::select! {
