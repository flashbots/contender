--- conflicted
+++ resolved
@@ -107,11 +107,7 @@
                     break;
                 }
             }
-<<<<<<< HEAD
-            println!("waiting for block {}", target_block_num);
-=======
             println!("waiting for block {target_block_num}");
->>>>>>> 21869fdf
             tokio::time::sleep(Duration::from_secs(1)).await;
         }
         let target_block = maybe_block
