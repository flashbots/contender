--- conflicted
+++ resolved
@@ -18,458 +18,7 @@
 /// Utility functions used in the generator module.
 pub mod util;
 
-<<<<<<< HEAD
-const VALUE_KEY: &str = "__tx_value_contender__";
-
-pub trait PlanConfig<K>
-where
-    K: Eq + Hash + Debug + Send + Sync,
-{
-    /// Get \[\[env]] variables from the plan configuration.
-    fn get_env(&self) -> Result<HashMap<K, String>>;
-
-    /// Get contract-creation steps from the plan configuration.
-    fn get_create_steps(&self) -> Result<Vec<CreateDefinition>>;
-
-    /// Get setup transactions from the plan configuration.
-    fn get_setup_steps(&self) -> Result<Vec<FunctionCallDefinition>>;
-
-    /// Get spam step templates from the plan configuration.
-    fn get_spam_steps(&self) -> Result<Vec<SpamRequest>>;
-}
-
-fn parse_map_key(fuzz: FuzzParam) -> Result<String> {
-    if fuzz.param.is_none() && fuzz.value.is_none() {
-        return Err(ContenderError::SpamError(
-            "fuzz must specify either `param` or `value`",
-            None,
-        ));
-    }
-    if fuzz.param.is_some() && fuzz.value.is_some() {
-        return Err(ContenderError::SpamError(
-            "fuzz cannot specify both `param` and `value`; choose one per fuzz directive",
-            None,
-        ));
-    }
-
-    let key = if let Some(param) = &fuzz.param {
-        param.to_owned()
-    } else if let Some(value) = fuzz.value {
-        if !value {
-            return Err(ContenderError::SpamError(
-                "fuzz.value is false, but no param is specified",
-                None,
-            ));
-        }
-        VALUE_KEY.to_owned()
-    } else {
-        return Err(ContenderError::SpamError("this should never happen", None));
-    };
-
-    Ok(key)
-}
-
-#[async_trait]
-pub trait Generator<K, D, T>
-where
-    K: Eq + Hash + Debug + ToString + ToOwned<Owned = K> + Send + Sync,
-    D: Send + Sync + DbOps,
-    T: Send + Sync + Templater<K>,
-{
-    fn get_plan_conf(&self) -> &impl PlanConfig<K>;
-    fn get_templater(&self) -> &T;
-    fn get_db(&self) -> &D;
-    fn get_fuzz_seeder(&self) -> &impl Seeder;
-    fn get_agent_store(&self) -> &AgentStore;
-    fn get_rpc_url(&self) -> String;
-
-    /// Generates a map of N=`num_values` fuzzed values for each parameter in `fuzz_args`.
-    fn create_fuzz_map(
-        &self,
-        num_values: usize,
-        fuzz_args: &[FuzzParam],
-    ) -> Result<HashMap<String, Vec<U256>>> {
-        let seed = self.get_fuzz_seeder();
-        let mut map = HashMap::<String, Vec<U256>>::new();
-
-        for fuzz in fuzz_args.iter() {
-            let key = parse_map_key(fuzz.to_owned())?;
-            map.insert(
-                key,
-                seed.seed_values(num_values, fuzz.min, fuzz.max)
-                    .map(|v| v.as_u256())
-                    .collect(),
-            );
-        }
-
-        Ok(map)
-    }
-
-    fn make_strict_create(
-        &self,
-        create_def: &CreateDefinition,
-        idx: usize,
-    ) -> Result<CreateDefinitionStrict> {
-        let agents = self.get_agent_store();
-        let from_address: Address = if let Some(from_pool) = &create_def.from_pool {
-            let agent = agents
-                .get_agent(from_pool)
-                .ok_or(ContenderError::SpamError(
-                    "from_pool not found in agent store",
-                    Some(from_pool.to_owned()),
-                ))?;
-            agent.get_address(idx).ok_or(ContenderError::SpamError(
-                "signer not found in agent store",
-                Some(format!("from_pool={}, idx={}", from_pool, idx)),
-            ))?
-        } else if let Some(from) = &create_def.from {
-            from.parse().map_err(|e| {
-                ContenderError::SpamError(
-                    "failed to parse 'from' address",
-                    Some(format!("from={}, error={}", from, e)),
-                )
-            })?
-        } else {
-            return Err(ContenderError::SpamError(
-                "invalid runtime config: must specify 'from' or 'from_pool'",
-                None,
-            ));
-        };
-
-        let bytecode = create_def
-            .bytecode
-            .to_owned()
-            .replace("{_sender}", &from_address.encode_hex()); // inject address WITHOUT 0x prefix
-
-        Ok(CreateDefinitionStrict {
-            name: create_def.name.to_owned(),
-            bytecode,
-            from: from_address,
-        })
-    }
-
-    fn make_strict_call(
-        &self,
-        funcdef: &FunctionCallDefinition,
-        idx: usize,
-    ) -> Result<FunctionCallDefinitionStrict> {
-        let agents = self.get_agent_store();
-        let from_address: Address = if let Some(from_pool) = &funcdef.from_pool {
-            let agent = agents
-                .get_agent(from_pool)
-                .ok_or(ContenderError::SpamError(
-                    "from_pool not found in agent store",
-                    Some(from_pool.to_owned()),
-                ))?;
-            agent.get_address(idx).ok_or(ContenderError::SpamError(
-                "signer not found in agent store",
-                Some(format!("from_pool={}, idx={}", from_pool, idx)),
-            ))?
-        } else if let Some(from) = &funcdef.from {
-            from.parse().map_err(|e| {
-                ContenderError::SpamError(
-                    "failed to parse 'from' address",
-                    Some(format!("from={}, error={}", from, e)),
-                )
-            })?
-        } else {
-            return Err(ContenderError::SpamError(
-                "invalid runtime config: must specify 'from' or 'from_pool'",
-                None,
-            ));
-        };
-
-        // manually replace {_sender} with the 'from' address
-        let args = funcdef.args.to_owned().unwrap_or_default();
-        let args = args
-            .iter()
-            .map(|arg| {
-                if arg.contains("{_sender}") {
-                    // return `from` address WITH 0x prefix
-                    arg.replace("{_sender}", &from_address.to_string())
-                } else {
-                    arg.to_owned()
-                }
-            })
-            .collect::<Vec<String>>();
-
-        let to_address = if funcdef.to == "{_sender}" {
-            from_address.to_string()
-        } else {
-            funcdef.to.to_owned()
-        };
-
-        Ok(FunctionCallDefinitionStrict {
-            to: to_address,
-            from: from_address,
-            signature: funcdef.signature.to_owned(),
-            args,
-            value: funcdef.value.to_owned(),
-            fuzz: funcdef.fuzz.to_owned().unwrap_or_default(),
-            kind: funcdef.kind.to_owned(),
-            gas_limit: funcdef.gas_limit.to_owned(),
-        })
-    }
-
-    async fn load_txs<F: Send + Sync + Fn(NamedTxRequest) -> CallbackResult>(
-        &self,
-        plan_type: PlanType<F>,
-    ) -> Result<Vec<ExecutionRequest>> {
-        let conf = self.get_plan_conf();
-        let env = conf.get_env().unwrap_or_default();
-        let db = self.get_db();
-        let templater = self.get_templater();
-
-        let mut placeholder_map = HashMap::<K, String>::new();
-        for (key, value) in env.iter() {
-            placeholder_map.insert(key.to_owned(), value.to_owned());
-        }
-
-        let mut txs: Vec<ExecutionRequest> = vec![];
-
-        match plan_type {
-            PlanType::Create(on_create_step) => {
-                let create_steps = conf.get_create_steps()?;
-
-                // txs will be grouped by account [from=1, from=1, from=1, from=2, from=2, from=2, ...]
-                for step in create_steps.iter() {
-                    // populate step with from address
-                    let step = self.make_strict_create(step, 0)?;
-
-                    // lookup placeholder values in DB & update map before templating
-                    templater.find_placeholder_values(
-                        &step.bytecode,
-                        &mut placeholder_map,
-                        db,
-                        &self.get_rpc_url(),
-                    )?;
-
-                    // create tx with template values
-                    let tx = NamedTxRequestBuilder::new(
-                        templater.template_contract_deploy(&step, &placeholder_map)?,
-                    )
-                    .with_name(&step.name)
-                    .build();
-
-                    let handle = on_create_step(tx.to_owned())?;
-                    if let Some(handle) = handle {
-                        handle.await.map_err(|e| {
-                            ContenderError::with_err(e, "join error; callback crashed")
-                        })?;
-                    }
-                    txs.push(tx.into());
-                }
-            }
-            PlanType::Setup(on_setup_step) => {
-                let setup_steps = conf.get_setup_steps()?;
-
-                // txs will be grouped by account [from=1, from=1, from=1, from=2, from=2, from=2, ...]
-                let rpc_url = self.get_rpc_url();
-
-                for step in setup_steps.iter() {
-                    // lookup placeholders in DB & update map before templating
-                    templater.find_fncall_placeholders(step, db, &mut placeholder_map, &rpc_url)?;
-
-                    // setup tx with template values
-                    let tx = NamedTxRequest::new(
-                        templater.template_function_call(
-                            &self.make_strict_call(step, 0)?, // 'from' address injected here
-                            &placeholder_map,
-                        )?,
-                        None,
-                        step.kind.to_owned(),
-                    );
-
-                    let handle = on_setup_step(tx.to_owned())?;
-                    if let Some(handle) = handle {
-                        handle.await.map_err(|e| {
-                            ContenderError::with_err(e, "join error; callback crashed")
-                        })?;
-                    }
-                    txs.push(tx.into());
-                }
-            }
-            PlanType::Spam(num_txs, on_spam_setup) => {
-                let spam_steps = conf.get_spam_steps()?;
-                let num_steps = spam_steps.len();
-                // round num_txs up to the nearest multiple of num_steps to prevent missed steps
-                let num_txs = num_txs + (num_txs % num_steps);
-                let mut placeholder_map = HashMap::<K, String>::new();
-                let mut canonical_fuzz_map = HashMap::<String, Vec<U256>>::new();
-                placeholder_map.extend(conf.get_env()?);
-
-                // finds fuzzed values for a function call definition and populates `canonical_fuzz_map` with fuzzy values.
-                let mut find_fuzz = |req: &FunctionCallDefinition| {
-                    let fuzz_args = req.fuzz.to_owned().unwrap_or_default();
-                    let fuzz_map = self.create_fuzz_map(num_txs, &fuzz_args)?; // this may create more values than needed, but it's fine
-                    canonical_fuzz_map.extend(fuzz_map);
-                    Ok(())
-                };
-
-                // finds placeholders in a function call definition and populates `placeholder_map` and `canonical_fuzz_map` with injectable values.
-                let rpc_url = self.get_rpc_url();
-                let mut lookup_tx_placeholders = |tx: &FunctionCallDefinition| {
-                    let res =
-                        templater.find_fncall_placeholders(tx, db, &mut placeholder_map, &rpc_url);
-                    if let Err(e) = res {
-                        eprintln!("error finding placeholders: {}", e);
-                        return Err(ContenderError::SpamError(
-                            "failed to find placeholder value",
-                            Some(e.to_string()),
-                        ));
-                    }
-                    find_fuzz(tx)?;
-                    Ok(())
-                };
-
-                for step in spam_steps.iter() {
-                    // populate placeholder map for each step
-                    match step {
-                        SpamRequest::Tx(tx) => {
-                            lookup_tx_placeholders(tx)?;
-                        }
-                        SpamRequest::Bundle(req) => {
-                            for tx in req.txs.iter() {
-                                lookup_tx_placeholders(tx)?;
-                            }
-                        }
-                    };
-                }
-
-                let agentstore = self.get_agent_store();
-                let num_accts = agentstore
-                    .all_agents()
-                    .next()
-                    .map(|(_, store)| store.signers.len())
-                    .unwrap_or(1);
-                if num_accts == 0 {
-                    return Err(ContenderError::SpamError(
-                        "no accounts found in agent store",
-                        None,
-                    ));
-                }
-
-                // txs will be grouped by step [from=1, from=2, from=3, from=1, from=2, from=3, ...]
-                for step in spam_steps.iter() {
-                    for i in 0..(num_txs / num_steps) {
-                        // converts a FunctionCallDefinition to a NamedTxRequest (filling in fuzzable args),
-                        // returns a callback handle and the processed tx request
-                        let prepare_tx = |req| {
-                            let args = get_fuzzed_args(req, &canonical_fuzz_map, i);
-                            let fuzz_tx_value = get_fuzzed_tx_value(req, &canonical_fuzz_map, i);
-                            let mut req = req.to_owned();
-                            req.args = Some(args);
-
-                            if fuzz_tx_value.is_some() {
-                                req.value = fuzz_tx_value;
-                            }
-
-                            let tx = NamedTxRequest::new(
-                                templater.template_function_call(
-                                    &self.make_strict_call(&req, i % num_accts)?, // 'from' address injected here
-                                    &placeholder_map,
-                                )?,
-                                None,
-                                req.kind.to_owned(),
-                            );
-                            Ok((on_spam_setup(tx.to_owned())?, tx))
-                        };
-
-                        match step {
-                            SpamRequest::Tx(req) => {
-                                let (handle, tx) = prepare_tx(req)?;
-                                if let Some(handle) = handle {
-                                    handle.await.map_err(|e| {
-                                        ContenderError::with_err(e, "error from callback")
-                                    })?;
-                                }
-                                txs.push(tx.into());
-                            }
-                            SpamRequest::Bundle(req) => {
-                                let mut bundle_txs = vec![];
-                                for tx in req.txs.iter() {
-                                    let (handle, txr) = prepare_tx(tx)?;
-                                    if let Some(handle) = handle {
-                                        handle.await.map_err(|e| {
-                                            ContenderError::with_err(e, "error from callback")
-                                        })?;
-                                    }
-                                    bundle_txs.push(txr);
-                                }
-                                txs.push(bundle_txs.into());
-                            }
-                        }
-                    }
-                }
-            }
-        }
-
-        Ok(txs)
-    }
-}
-
-/// For the given function call definition, return the fuzzy arguments for the given fuzz index.
-fn get_fuzzed_args(
-    tx: &FunctionCallDefinition,
-    fuzz_map: &HashMap<String, Vec<U256>>,
-    fuzz_idx: usize,
-) -> Vec<String> {
-    let func = alloy::json_abi::Function::parse(&tx.signature)
-        .expect("[get_fuzzed_args] failed to parse function signature");
-    let tx_args = tx.args.as_deref().unwrap_or_default();
-    tx_args
-        .iter()
-        .enumerate()
-        .map(|(idx, arg)| {
-            let maybe_fuzz = || {
-                let input_def = func.inputs[idx].to_string();
-                // there's probably a better way to do this, but I haven't found it
-                // we're looking for something like "uint256 arg_name" in input_def
-                let arg_namedefs = input_def.split_ascii_whitespace().collect::<Vec<&str>>();
-                if arg_namedefs.len() < 2 {
-                    // can't fuzz unnamed params
-                    return None;
-                }
-                let arg_name = arg_namedefs[1];
-                if fuzz_map.contains_key(arg_name) {
-                    return Some(
-                        fuzz_map.get(arg_name).expect("this should never happen")[fuzz_idx]
-                            .to_string(),
-                    );
-                }
-                None
-            };
-
-            // !!! args with template values will be overwritten by the fuzzer if it's enabled for this arg
-            maybe_fuzz().unwrap_or(arg.to_owned())
-        })
-        .collect()
-}
-
-fn get_fuzzed_tx_value(
-    tx: &FunctionCallDefinition,
-    fuzz_map: &HashMap<String, Vec<U256>>,
-    fuzz_idx: usize,
-) -> Option<String> {
-    if let Some(fuzz) = &tx.fuzz {
-        for fuzz_param in fuzz {
-            if let Some(value) = fuzz_param.value {
-                if value {
-                    return Some(
-                        fuzz_map
-                            .get(VALUE_KEY)
-                            .expect("value fuzzer was not initialized")[fuzz_idx]
-                            .to_string(),
-                    );
-                }
-            }
-        }
-    }
-    None
-}
-=======
 pub use named_txs::NamedTxRequestBuilder;
 pub use r#trait::{Generator, PlanConfig};
 pub use seeder::rand_seed::RandSeed;
-pub use types::{CallbackResult, NamedTxRequest, PlanType};
->>>>>>> db7e3e6d
+pub use types::{CallbackResult, NamedTxRequest, PlanType};