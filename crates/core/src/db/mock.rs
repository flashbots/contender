use std::collections::BTreeMap;

use alloy::primitives::{Address, TxHash};

use super::{DbOps, NamedTx, RunTx};
use crate::{buckets::Bucket, Result};

pub struct MockDb;

impl DbOps for MockDb {
    fn version(&self) -> u64 {
        u64::MAX
    }

    fn create_tables(&self) -> Result<()> {
        Ok(())
    }

<<<<<<< HEAD
    fn insert_run(&self, _timestamp: u64, _tx_count: u64, _scenario_name: &str) -> Result<u64> {
=======
    fn insert_run(
        &self,
        _timestamp: u64,
        _tx_count: u64,
        _scenario_name: &str,
        _rpc_url: &str,
    ) -> Result<u64> {
>>>>>>> 21869fdf
        Ok(0)
    }

    fn get_run(&self, _run_id: u64) -> Result<Option<super::SpamRun>> {
        Ok(None)
    }

    fn num_runs(&self) -> Result<u64> {
        Ok(0)
    }

    fn insert_named_txs(&self, _named_txs: &[NamedTx], _rpc_url: &str) -> Result<()> {
        Ok(())
    }

    fn get_named_tx(&self, _name: &str, _rpc_url: &str) -> Result<Option<NamedTx>> {
        Ok(Some(NamedTx::new(
            String::default(),
            TxHash::default(),
            None,
        )))
    }

    fn get_named_tx_by_address(&self, address: &Address) -> Result<Option<NamedTx>> {
        Ok(Some(NamedTx::new(
            String::default(),
            TxHash::default(),
            Some(*address),
        )))
    }

    fn get_latency_metrics(&self, _run_id: u64, _method: &str) -> Result<Vec<Bucket>> {
        Ok(vec![(0.0, 1).into()])
    }

    fn insert_run_txs(&self, _run_id: u64, _run_txs: &[RunTx]) -> Result<()> {
        Ok(())
    }

    fn get_run_txs(&self, _run_id: u64) -> Result<Vec<RunTx>> {
        Ok(vec![])
    }

    fn insert_latency_metrics(
        &self,
        _run_id: u64,
        _latency_metrics: &BTreeMap<String, Vec<Bucket>>,
    ) -> Result<()> {
        Ok(())
    }
}<|MERGE_RESOLUTION|>--- conflicted
+++ resolved
@@ -16,9 +16,6 @@
         Ok(())
     }
 
-<<<<<<< HEAD
-    fn insert_run(&self, _timestamp: u64, _tx_count: u64, _scenario_name: &str) -> Result<u64> {
-=======
     fn insert_run(
         &self,
         _timestamp: u64,
@@ -26,7 +23,6 @@
         _scenario_name: &str,
         _rpc_url: &str,
     ) -> Result<u64> {
->>>>>>> 21869fdf
         Ok(0)
     }
 
