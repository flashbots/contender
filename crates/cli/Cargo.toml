--- conflicted
+++ resolved
@@ -42,11 +42,8 @@
 tracing = { workspace = true }
 tracing-subscriber = { workspace = true }
 webbrowser = { workspace = true }
-<<<<<<< HEAD
 yaml-rust2 = "0.10.2"
-=======
 op-alloy-network = { workspace = true }
->>>>>>> afb75c39
 
 [dev-dependencies]
 tempfile = "3.15.0"