mod commands;
mod default_scenarios;
mod util;

use alloy::{
    network::AnyNetwork,
    providers::{DynProvider, ProviderBuilder},
    rpc::client::ClientBuilder,
    transports::http::reqwest::Url,
};
use commands::{
    admin::handle_admin_command,
    common::{ScenarioSendTxsCliArgs, SendSpamCliArgs},
    db::{drop_db, export_db, import_db, reset_db},
    ContenderCli, ContenderSubcommand, DbCommand, SetupCommandArgs, SpamCliArgs, SpamCommandArgs,
    SpamScenario,
};
use contender_core::{db::DbOps, error::ContenderError};
use contender_sqlite::{SqliteDb, DB_VERSION};
use default_scenarios::{fill_block::FillBlockCliArgs, BuiltinScenarioCli};
use std::{str::FromStr, sync::LazyLock};
use tokio::sync::OnceCell;
use tracing::{debug, info, warn};
use tracing_subscriber::EnvFilter;
use util::{data_dir, db_file, prompt_continue};

use crate::{
    commands::replay::ReplayArgs,
    util::{bold, init_reports_dir},
};

static DB: LazyLock<SqliteDb> = std::sync::LazyLock::new(|| {
    let path = db_file().expect("failed to get DB file path");
    debug!("opening DB at {path}");
    SqliteDb::from_file(&path).expect("failed to open contender DB file")
});
// prometheus
static PROM: OnceCell<prometheus::Registry> = OnceCell::const_new();
static LATENCY_HIST: OnceCell<prometheus::HistogramVec> = OnceCell::const_new();

#[tokio::main(flavor = "multi_thread")]
async fn main() -> Result<(), Box<dyn std::error::Error>> {
    init_tracing();
    init_reports_dir();

    let args = ContenderCli::parse_args();
    if DB.table_exists("run_txs")? {
        // check version and exit if DB version is incompatible
        let quit_early = DB.version() != DB_VERSION
            && !matches!(
                &args.command,
                ContenderSubcommand::Db { command: _ } | ContenderSubcommand::Admin { command: _ }
            );
        if quit_early {
            let recommendation = format!(
                "To backup your data, run `contender db export`.\n{}",
                if DB.version() < DB_VERSION {
                    // contender version is newer than DB version, so user needs to upgrade DB
                    "Please run `contender db drop` or `contender db reset` to update your DB."
                } else {
                    // DB version is newer than contender version, so user needs to downgrade DB or upgrade contender
                    "Please upgrade contender or run `contender db drop` to delete your DB."
                }
            );
            warn!("Your database is incompatible with this version of contender.");
            warn!(
                "Remote DB version = {}, contender expected version {}.",
                DB.version(),
                DB_VERSION
            );
            warn!("{recommendation}");
            return Err("Incompatible DB detected".into());
        }
    } else {
        info!("no DB found, creating new DB");
        DB.create_tables()?;
    }
    let db = DB.clone();
    let db_path = db_file()?;

    match args.command {
        ContenderSubcommand::Db { command } => match command {
            DbCommand::Drop => drop_db(&db_path).await?,
            DbCommand::Reset => reset_db(&db_path).await?,
            DbCommand::Export { out_path } => export_db(&db_path, out_path).await?,
            DbCommand::Import { src_path } => import_db(src_path, &db_path).await?,
        },

        ContenderSubcommand::Setup { args } => {
<<<<<<< HEAD
            let ScenarioSendTxsCliArgs {
                testfile,
                rpc_url,
                private_keys,
                min_balance,
                seed,
                tx_type,
                bundle_type,
                auth_args,
                env,
                override_senders,
            } = args.args;
            let seed = seed.unwrap_or(stored_seed);
            let engine_params = auth_args.engine_params().await?;
            let testfile = if let Some(testfile) = testfile {
=======
            let testfile = if let Some(testfile) = &args.testfile {
>>>>>>> 44f140bf
                testfile
            } else {
                // if no testfile is provided, use the default one
                warn!("No testfile provided, using default testfile \"scenario:simple.toml\"");
                "scenario:simple.toml"
            };
<<<<<<< HEAD
            commands::setup(
                &db,
                SetupCommandArgs {
                    testfile,
                    rpc_url,
                    private_keys,
                    min_balance,
                    seed: RandSeed::seed_from_str(&seed),
                    tx_type: tx_type.into(),
                    bundle_type: bundle_type.into(),
                    engine_params,
                    env,
                },
                override_senders,
            )
            .await?
=======
            let scenario = SpamScenario::Testfile(testfile.to_owned());
            let args = SetupCommandArgs::new(scenario, *args)?;

            commands::setup(&db, args).await?
>>>>>>> 44f140bf
        }

        ContenderSubcommand::Spam {
            args,
            builtin_scenario_config,
        } => {
            if !check_spam_args(&args)? {
                return Ok(());
            }
            if builtin_scenario_config.is_some() && args.eth_json_rpc_args.testfile.is_some() {
                return Err(ContenderError::SpamError(
                    "Cannot use both builtin scenario and testfile",
                    None,
                )
                .into());
            }

            let SpamCliArgs {
                eth_json_rpc_args:
                    ScenarioSendTxsCliArgs {
<<<<<<< HEAD
                        testfile,
                        rpc_url,
                        seed,
                        private_keys,
                        min_balance,
                        tx_type,
                        bundle_type,
                        auth_args,
                        env,
                        override_senders,
=======
                        testfile, rpc_url, ..
>>>>>>> 44f140bf
                    },
                spam_args,
                gen_report,
                ..
            } = *args.to_owned();

            let SendSpamCliArgs { loops, .. } = spam_args.to_owned();

            let client = ClientBuilder::default().http(Url::from_str(&rpc_url)?);
            let provider = DynProvider::new(
                ProviderBuilder::new()
                    .network::<AnyNetwork>()
                    .connect_client(client),
            );

            let scenario = if let Some(testfile) = testfile {
                SpamScenario::Testfile(testfile)
            } else if let Some(config) = builtin_scenario_config {
                SpamScenario::Builtin(config.to_builtin_scenario(&provider, &args).await?)
            } else {
                // default to fill-block scenario
                SpamScenario::Builtin(
                    BuiltinScenarioCli::FillBlock(FillBlockCliArgs {
                        max_gas_per_block: None,
                    })
                    .to_builtin_scenario(&provider, &args)
                    .await?,
                )
            };

            let real_loops = if let Some(loops) = loops {
                // loops flag is set; spamd will interpret a None value as infinite
                loops
            } else {
                // loops flag is not set, so only loop once
                Some(1)
            };
            let spamd_args = SpamCommandArgs::new(scenario, *args)?;
            commands::spamd(&db, spamd_args, gen_report, real_loops).await?;
        }

<<<<<<< HEAD
            commands::spamd(&db, spam_args, gen_report, real_loops, override_senders).await?;
=======
        ContenderSubcommand::Replay { args } => {
            let args = ReplayArgs::from_cli_args(*args).await?;
            commands::replay::replay(args, DB.clone()).await?;
>>>>>>> 44f140bf
        }

        ContenderSubcommand::Report {
            last_run_id,
            preceding_runs,
        } => {
            contender_report::command::report(
                last_run_id,
                preceding_runs,
                &db,
                &data_dir().expect("invalid data dir"),
            )
            .await?;
        }

        ContenderSubcommand::Admin { command } => {
            handle_admin_command(command, db)?;
        }
    }
    Ok(())
}

fn init_tracing() {
    let filter = EnvFilter::try_from_default_env().ok(); // fallback if RUST_LOG is unset
    #[cfg(feature = "async-tracing")]
    {
        use tracing_subscriber::{fmt, layer::SubscriberExt, util::SubscriberInitExt, Layer};
        let tokio_layer = console_subscriber::ConsoleLayer::builder()
            .with_default_env()
            .spawn();
        let fmt_layer = fmt::layer()
            .with_ansi(true)
            .with_target(true)
            .with_line_number(true)
            .with_filter(filter);

        tracing_subscriber::Registry::default()
            .with(fmt_layer)
            .with(tokio_layer)
            .init();
    }

    #[cfg(not(feature = "async-tracing"))]
    {
        contender_core::util::init_core_tracing(filter);
    }
}

/// Check if spam arguments are typical and prompt the user to continue if they are not.
/// Returns true if the user chooses to continue, false otherwise.
fn check_spam_args(args: &SpamCliArgs) -> Result<bool, ContenderError> {
    let (units, max_duration) = if args.spam_args.txs_per_block.is_some() {
        ("blocks", 50)
    } else if args.spam_args.txs_per_second.is_some() {
        ("seconds", 100)
    } else {
        return Err(ContenderError::SpamError(
            "Missing params.",
            Some(format!(
                "Either {} or {} must be set.",
                bold("--txs-per-block (--tpb)"),
                bold("--txs-per-second (--tps)"),
            )),
        ));
    };
    let duration = args.spam_args.duration;
    if duration > max_duration {
        let time_limit = duration / max_duration;
        let scenario = args
            .eth_json_rpc_args
            .testfile
            .as_deref()
            .unwrap_or_default();
        let suggestion_cmd = bold(format!(
            "contender spam {scenario} -d {max_duration} -l {time_limit} ..."
        ));
        println!(
"Duration is set to {duration} {units}, which is quite high. Generating transactions and collecting results may take a long time.
You may want to use {} with a lower spamming duration {} and a loop limit {}:\n
\t{suggestion_cmd}\n",
            bold("spam"),
            bold("(-d)"),
            bold("(-l)")
    );
        return Ok(prompt_continue(None));
    }
    Ok(true)
}<|MERGE_RESOLUTION|>--- conflicted
+++ resolved
@@ -87,54 +87,17 @@
         },
 
         ContenderSubcommand::Setup { args } => {
-<<<<<<< HEAD
-            let ScenarioSendTxsCliArgs {
-                testfile,
-                rpc_url,
-                private_keys,
-                min_balance,
-                seed,
-                tx_type,
-                bundle_type,
-                auth_args,
-                env,
-                override_senders,
-            } = args.args;
-            let seed = seed.unwrap_or(stored_seed);
-            let engine_params = auth_args.engine_params().await?;
-            let testfile = if let Some(testfile) = testfile {
-=======
             let testfile = if let Some(testfile) = &args.testfile {
->>>>>>> 44f140bf
                 testfile
             } else {
                 // if no testfile is provided, use the default one
                 warn!("No testfile provided, using default testfile \"scenario:simple.toml\"");
                 "scenario:simple.toml"
             };
-<<<<<<< HEAD
-            commands::setup(
-                &db,
-                SetupCommandArgs {
-                    testfile,
-                    rpc_url,
-                    private_keys,
-                    min_balance,
-                    seed: RandSeed::seed_from_str(&seed),
-                    tx_type: tx_type.into(),
-                    bundle_type: bundle_type.into(),
-                    engine_params,
-                    env,
-                },
-                override_senders,
-            )
-            .await?
-=======
             let scenario = SpamScenario::Testfile(testfile.to_owned());
             let args = SetupCommandArgs::new(scenario, *args)?;
 
             commands::setup(&db, args).await?
->>>>>>> 44f140bf
         }
 
         ContenderSubcommand::Spam {
@@ -155,20 +118,10 @@
             let SpamCliArgs {
                 eth_json_rpc_args:
                     ScenarioSendTxsCliArgs {
-<<<<<<< HEAD
                         testfile,
                         rpc_url,
-                        seed,
-                        private_keys,
-                        min_balance,
-                        tx_type,
-                        bundle_type,
-                        auth_args,
-                        env,
                         override_senders,
-=======
-                        testfile, rpc_url, ..
->>>>>>> 44f140bf
+                        ..
                     },
                 spam_args,
                 gen_report,
@@ -207,16 +160,12 @@
                 Some(1)
             };
             let spamd_args = SpamCommandArgs::new(scenario, *args)?;
-            commands::spamd(&db, spamd_args, gen_report, real_loops).await?;
-        }
-
-<<<<<<< HEAD
-            commands::spamd(&db, spam_args, gen_report, real_loops, override_senders).await?;
-=======
+            commands::spamd(&db, spamd_args, gen_report, real_loops, override_senders).await?;
+        }
+
         ContenderSubcommand::Replay { args } => {
             let args = ReplayArgs::from_cli_args(*args).await?;
             commands::replay::replay(args, DB.clone()).await?;
->>>>>>> 44f140bf
         }
 
         ContenderSubcommand::Report {
