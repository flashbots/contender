mod commands;
mod default_scenarios;
mod util;

use alloy::hex;
use commands::{
    admin::handle_admin_command,
    common::{ScenarioSendTxsCliArgs, SendSpamCliArgs},
    db::{drop_db, export_db, import_db, reset_db},
    ContenderCli, ContenderSubcommand, DbCommand, RunCommandArgs, SetupCliArgs, SetupCommandArgs,
    SpamCliArgs, SpamCommandArgs,
};
use contender_core::{db::DbOps, error::ContenderError, generator::RandSeed};
use contender_sqlite::{SqliteDb, DB_VERSION};
use rand::Rng;
use std::sync::LazyLock;
use tokio::sync::OnceCell;
use tracing::info;
use tracing_subscriber::EnvFilter;
use util::{data_dir, db_file, prompt_continue};

static DB: LazyLock<SqliteDb> = std::sync::LazyLock::new(|| {
    let path = db_file().expect("failed to get DB file path");
    println!("opening DB at {path}");
    SqliteDb::from_file(&path).expect("failed to open contender DB file")
});
// prometheus
static PROM: OnceCell<prometheus::Registry> = OnceCell::const_new();
static LATENCY_HIST: OnceCell<prometheus::HistogramVec> = OnceCell::const_new();

#[tokio::main]
async fn main() -> Result<(), Box<dyn std::error::Error>> {
    init_tracing();

    let args = ContenderCli::parse_args();
    if DB.table_exists("run_txs")? {
        // check version and exit if DB version is incompatible
        let quit_early = DB.version() != DB_VERSION
            && !matches!(
                &args.command,
                ContenderSubcommand::Db { command: _ } | ContenderSubcommand::Admin { command: _ }
            );
        if quit_early {
            let recommendation = format!(
                "To backup your data, run `contender db export`.\n{}",
                if DB.version() < DB_VERSION {
                    // contender version is newer than DB version, so user needs to upgrade DB
                    "Please run `contender db drop` or `contender db reset` to update your DB."
                } else {
                    // DB version is newer than contender version, so user needs to downgrade DB or upgrade contender
                    "Please upgrade contender or run `contender db drop` to delete your DB."
                }
            );
            println!(
                "Your database is incompatible with this version of contender.
Remote DB version = {}, contender expected version {}.

{recommendation}
",
                DB.version(),
                DB_VERSION
            );
            return Err("Incompatible DB detected".into());
        }
    } else {
        println!("no DB found, creating new DB");
        DB.create_tables()?;
    }
    let db = DB.clone();
    let data_path = data_dir()?;
    let db_path = db_file()?;

    let seed_path = format!("{}/seed", &data_path);
    if !std::path::Path::new(&seed_path).exists() {
        println!("generating seed file at {}", &seed_path);
        let mut rng = rand::thread_rng();
        let seed: [u8; 32] = rng.gen();
        let seed_hex = hex::encode(seed);
        std::fs::write(&seed_path, seed_hex).expect("failed to write seed file");
    }

    let stored_seed = format!(
        "0x{}",
        std::fs::read_to_string(&seed_path).expect("failed to read seed file")
    );

    match args.command {
        ContenderSubcommand::Db { command } => match command {
            DbCommand::Drop => drop_db(&db_path).await?,
            DbCommand::Reset => reset_db(&db_path).await?,
            DbCommand::Export { out_path } => export_db(&db_path, out_path).await?,
            DbCommand::Import { src_path } => import_db(src_path, &db_path).await?,
        },

        ContenderSubcommand::Setup {
            args:
                SetupCliArgs {
                    args:
                        ScenarioSendTxsCliArgs {
                            testfile,
                            rpc_url,
                            private_keys,
                            min_balance,
                            seed,
                            tx_type,
                            auth_args,
                            env,
                        },
                },
        } => {
            let seed = seed.unwrap_or(stored_seed);
            let engine_params = auth_args.engine_params().await?;
            commands::setup(
                &db,
                SetupCommandArgs {
                    testfile,
                    rpc_url,
                    private_keys,
                    min_balance,
                    seed: RandSeed::seed_from_str(&seed),
                    tx_type: tx_type.into(),
                    engine_params,
                    env,
                },
            )
            .await?
        }

<<<<<<< HEAD
        ContenderSubcommand::Spam { args } => {
            if !check_spam_args(&args)? {
                return Ok(());
            }

            let SpamCliArgs {
                eth_json_rpc_args:
                    ScenarioSendTxsCliArgs {
                        testfile,
                        rpc_url,
                        seed,
                        private_keys,
                        min_balance,
                        tx_type,
                        auth_args,
                        env,
                    },
                spam_args:
                    SendSpamCliArgs {
                        duration,
                        txs_per_block,
                        txs_per_second,
                        builder_url,
                        timeout,
                    },
                disable_reporting,
                gen_report,
                gas_price_percent_add,
            } = args;

=======
        ContenderSubcommand::Spam {
            args:
                SpamCliArgs {
                    eth_json_rpc_args:
                        ScenarioSendTxsCliArgs {
                            testfile,
                            rpc_url,
                            seed,
                            private_keys,
                            min_balance,
                            tx_type,
                            auth_args,
                            env,
                        },
                    spam_args:
                        SendSpamCliArgs {
                            duration,
                            txs_per_block,
                            txs_per_second,
                            builder_url,
                            timeout,
                            loops,
                        },
                    disable_reporting,
                    gen_report,
                    gas_price_percent_add,
                },
        } => {
>>>>>>> 1039b366
            let seed = seed.unwrap_or(stored_seed);
            let engine_params = auth_args.engine_params().await?;

            let spam_args = SpamCommandArgs {
                testfile: testfile.to_owned(),
                rpc_url: rpc_url.to_owned(),
                builder_url,
                txs_per_block,
                txs_per_second,
                duration,
                seed,
                private_keys,
                disable_reporting,
                min_balance,
                tx_type: tx_type.into(),
                gas_price_percent_add,
                engine_params,
                timeout_secs: timeout,
                env,
            };
<<<<<<< HEAD

            let mut scenario = spam_args.init_scenario(&db).await?;
            let run_id = commands::spam(&db, &spam_args, &mut scenario).await?;
            if gen_report {
                tokio::select! {
                    _ = tokio::signal::ctrl_c() => {
                        info!("CTRL-C received, discarding report...");
                    }
                    _ = commands::report(run_id, 0, &db) => {
                        info!("Report generated successfully");
                    }
                }
            }
        }

        ContenderSubcommand::SpamD {
            spam_inner_args,
            time_limit,
        } => {
            if !check_spamd_args(&spam_inner_args, time_limit)? {
                return Ok(());
            }

            let SpamCliArgs {
                eth_json_rpc_args:
                    ScenarioSendTxsCliArgs {
                        testfile,
                        rpc_url,
                        seed,
                        private_keys,
                        min_balance,
                        tx_type,
                        auth_args,
                        env,
                    },
                spam_args:
                    SendSpamCliArgs {
                        duration,
                        txs_per_block,
                        txs_per_second,
                        builder_url,
                        timeout,
                    },
                disable_reporting,
                gen_report,
                gas_price_percent_add,
            } = spam_inner_args;

            let seed = seed.to_owned().unwrap_or(stored_seed);
            let engine_params = auth_args.engine_params().await?;

            let spam_args = SpamCommandArgs {
                testfile: testfile.to_owned(),
                rpc_url,
                builder_url,
                txs_per_block,
                txs_per_second,
                duration,
                seed,
                private_keys,
                disable_reporting,
                min_balance,
                tx_type: tx_type.into(),
                gas_price_percent_add,
                engine_params,
                timeout_secs: timeout,
                env,
            };

            commands::spamd(&db, spam_args, gen_report, time_limit).await?;
=======
            let real_loops = if let Some(loops) = loops {
                // loops flag is set; spamd will interpret a None value as infinite
                loops
            } else {
                // loops flag is not set, so only loop once
                Some(1)
            };
            commands::spamd(&db, spam_args, gen_report, real_loops).await?;
>>>>>>> 1039b366
        }

        ContenderSubcommand::Report {
            last_run_id,
            preceding_runs,
        } => {
            commands::report(last_run_id, preceding_runs, &db).await?;
        }

        ContenderSubcommand::Run {
            scenario,
            rpc_url,
            private_key,
            interval,
            duration,
            txs_per_duration,
            skip_deploy_prompt,
            tx_type,
            auth_args,
        } => {
            let engine_params = auth_args.engine_params().await?;
            commands::run(
                &db,
                RunCommandArgs {
                    scenario,
                    rpc_url,
                    private_key,
                    interval,
                    duration,
                    txs_per_duration,
                    skip_deploy_prompt,
                    tx_type: tx_type.into(),
                    engine_params,
                },
            )
            .await?
        }

        ContenderSubcommand::Admin { command } => {
            handle_admin_command(command, db)?;
        }
    }
    Ok(())
}

fn init_tracing() {
    let filter = EnvFilter::try_from_default_env().unwrap_or_else(|_| EnvFilter::new("info")); // fallback if RUST_LOG is unset

    tracing_subscriber::fmt()
        .with_env_filter(filter)
        .with_target(true)
        .with_line_number(true)
        .init();
}

/// Check if spam arguments are typical and prompt the user to continue if they are not.
/// Returns true if the user chooses to continue, false otherwise.
fn check_spam_args(args: &SpamCliArgs) -> Result<bool, ContenderError> {
    let (units, max_duration) = if args.spam_args.txs_per_block.is_some() {
        ("blocks", 50)
    } else if args.spam_args.txs_per_second.is_some() {
        ("seconds", 100)
    } else {
        return Err(ContenderError::SpamError(
            "Either txs-per-block or txs-per-second must be set",
            None,
        ));
    };
    let duration = args.spam_args.duration;
    if duration > max_duration {
        let time_limit = duration / max_duration;
        let suggestion_cmd = ansi_term::Style::new().bold().paint(format!(
            "contender spamd {} -d {max_duration} -l {time_limit} ...",
            args.eth_json_rpc_args.testfile
        ));
        let spamd = ansi_term::Style::new().bold().paint("spamd");
        println!(
"Duration is set to {duration} {units}, which is quite high. Generating transactions and collecting results may take a long time.
You may want to use {spamd} instead, with a lower spamming duration (-d) and a time limit (-l):

\t{suggestion_cmd}
");
        return Ok(prompt_continue(None));
    }
    Ok(true)
}

/// Check if spamd arguments are typical and prompt the user to continue if they are not.
/// Returns true if the user chooses to continue, false otherwise.
fn check_spamd_args(args: &SpamCliArgs, time_limit: Option<u64>) -> Result<bool, ContenderError> {
    let (units, max_duration) = if args.spam_args.txs_per_block.is_some() {
        ("blocks", 50)
    } else if args.spam_args.txs_per_second.is_some() {
        ("seconds", 100)
    } else {
        return Err(ContenderError::SpamError(
            "Either txs-per-block or txs-per-second must be set",
            None,
        ));
    };
    let duration = args.spam_args.duration;
    if duration > max_duration {
        let time_limit_str = if let Some(time_limit) = time_limit {
            format!(" -l {}", (duration / max_duration) * time_limit)
        } else {
            "".to_owned()
        };

        let suggestion_cmd = ansi_term::Style::new().bold().paint(format!(
            "contender spamd {} -d {max_duration}{time_limit_str} ...",
            args.eth_json_rpc_args.testfile
        ));
        let and_higher_time_limit = if time_limit.is_some() {
            format!(
                " and a higher time limit {}",
                ansi_term::Style::new().bold().paint("(-l)")
            )
        } else {
            "".to_owned()
        };
        println!(
"Duration is set to {duration} {units}, which is quite high. Generating transactions and collecting results may take a long time.
To improve performance, you may want to set a lower spamming duration {}{and_higher_time_limit}:

\t{suggestion_cmd}
",
                    ansi_term::Style::new().bold().paint("(-d)".to_string()),
                );

        return Ok(prompt_continue(None));
    }
    Ok(true)
}<|MERGE_RESOLUTION|>--- conflicted
+++ resolved
@@ -15,7 +15,6 @@
 use rand::Rng;
 use std::sync::LazyLock;
 use tokio::sync::OnceCell;
-use tracing::info;
 use tracing_subscriber::EnvFilter;
 use util::{data_dir, db_file, prompt_continue};
 
@@ -126,7 +125,6 @@
             .await?
         }
 
-<<<<<<< HEAD
         ContenderSubcommand::Spam { args } => {
             if !check_spam_args(&args)? {
                 return Ok(());
@@ -151,42 +149,13 @@
                         txs_per_second,
                         builder_url,
                         timeout,
+                        loops,
                     },
                 disable_reporting,
                 gen_report,
                 gas_price_percent_add,
             } = args;
 
-=======
-        ContenderSubcommand::Spam {
-            args:
-                SpamCliArgs {
-                    eth_json_rpc_args:
-                        ScenarioSendTxsCliArgs {
-                            testfile,
-                            rpc_url,
-                            seed,
-                            private_keys,
-                            min_balance,
-                            tx_type,
-                            auth_args,
-                            env,
-                        },
-                    spam_args:
-                        SendSpamCliArgs {
-                            duration,
-                            txs_per_block,
-                            txs_per_second,
-                            builder_url,
-                            timeout,
-                            loops,
-                        },
-                    disable_reporting,
-                    gen_report,
-                    gas_price_percent_add,
-                },
-        } => {
->>>>>>> 1039b366
             let seed = seed.unwrap_or(stored_seed);
             let engine_params = auth_args.engine_params().await?;
 
@@ -207,78 +176,6 @@
                 timeout_secs: timeout,
                 env,
             };
-<<<<<<< HEAD
-
-            let mut scenario = spam_args.init_scenario(&db).await?;
-            let run_id = commands::spam(&db, &spam_args, &mut scenario).await?;
-            if gen_report {
-                tokio::select! {
-                    _ = tokio::signal::ctrl_c() => {
-                        info!("CTRL-C received, discarding report...");
-                    }
-                    _ = commands::report(run_id, 0, &db) => {
-                        info!("Report generated successfully");
-                    }
-                }
-            }
-        }
-
-        ContenderSubcommand::SpamD {
-            spam_inner_args,
-            time_limit,
-        } => {
-            if !check_spamd_args(&spam_inner_args, time_limit)? {
-                return Ok(());
-            }
-
-            let SpamCliArgs {
-                eth_json_rpc_args:
-                    ScenarioSendTxsCliArgs {
-                        testfile,
-                        rpc_url,
-                        seed,
-                        private_keys,
-                        min_balance,
-                        tx_type,
-                        auth_args,
-                        env,
-                    },
-                spam_args:
-                    SendSpamCliArgs {
-                        duration,
-                        txs_per_block,
-                        txs_per_second,
-                        builder_url,
-                        timeout,
-                    },
-                disable_reporting,
-                gen_report,
-                gas_price_percent_add,
-            } = spam_inner_args;
-
-            let seed = seed.to_owned().unwrap_or(stored_seed);
-            let engine_params = auth_args.engine_params().await?;
-
-            let spam_args = SpamCommandArgs {
-                testfile: testfile.to_owned(),
-                rpc_url,
-                builder_url,
-                txs_per_block,
-                txs_per_second,
-                duration,
-                seed,
-                private_keys,
-                disable_reporting,
-                min_balance,
-                tx_type: tx_type.into(),
-                gas_price_percent_add,
-                engine_params,
-                timeout_secs: timeout,
-                env,
-            };
-
-            commands::spamd(&db, spam_args, gen_report, time_limit).await?;
-=======
             let real_loops = if let Some(loops) = loops {
                 // loops flag is set; spamd will interpret a None value as infinite
                 loops
@@ -287,7 +184,6 @@
                 Some(1)
             };
             commands::spamd(&db, spam_args, gen_report, real_loops).await?;
->>>>>>> 1039b366
         }
 
         ContenderSubcommand::Report {
@@ -360,63 +256,17 @@
     if duration > max_duration {
         let time_limit = duration / max_duration;
         let suggestion_cmd = ansi_term::Style::new().bold().paint(format!(
-            "contender spamd {} -d {max_duration} -l {time_limit} ...",
+            "contender spam {} -d {max_duration} -l {time_limit} ...",
             args.eth_json_rpc_args.testfile
         ));
-        let spamd = ansi_term::Style::new().bold().paint("spamd");
         println!(
 "Duration is set to {duration} {units}, which is quite high. Generating transactions and collecting results may take a long time.
-You may want to use {spamd} instead, with a lower spamming duration (-d) and a time limit (-l):
-
-\t{suggestion_cmd}
-");
-        return Ok(prompt_continue(None));
-    }
-    Ok(true)
-}
-
-/// Check if spamd arguments are typical and prompt the user to continue if they are not.
-/// Returns true if the user chooses to continue, false otherwise.
-fn check_spamd_args(args: &SpamCliArgs, time_limit: Option<u64>) -> Result<bool, ContenderError> {
-    let (units, max_duration) = if args.spam_args.txs_per_block.is_some() {
-        ("blocks", 50)
-    } else if args.spam_args.txs_per_second.is_some() {
-        ("seconds", 100)
-    } else {
-        return Err(ContenderError::SpamError(
-            "Either txs-per-block or txs-per-second must be set",
-            None,
-        ));
-    };
-    let duration = args.spam_args.duration;
-    if duration > max_duration {
-        let time_limit_str = if let Some(time_limit) = time_limit {
-            format!(" -l {}", (duration / max_duration) * time_limit)
-        } else {
-            "".to_owned()
-        };
-
-        let suggestion_cmd = ansi_term::Style::new().bold().paint(format!(
-            "contender spamd {} -d {max_duration}{time_limit_str} ...",
-            args.eth_json_rpc_args.testfile
-        ));
-        let and_higher_time_limit = if time_limit.is_some() {
-            format!(
-                " and a higher time limit {}",
-                ansi_term::Style::new().bold().paint("(-l)")
-            )
-        } else {
-            "".to_owned()
-        };
-        println!(
-"Duration is set to {duration} {units}, which is quite high. Generating transactions and collecting results may take a long time.
-To improve performance, you may want to set a lower spamming duration {}{and_higher_time_limit}:
-
-\t{suggestion_cmd}
-",
-                    ansi_term::Style::new().bold().paint("(-d)".to_string()),
-                );
-
+You may want to use {} with a lower spamming duration {} and a loop limit {}:\n
+\t{suggestion_cmd}\n",
+            ansi_term::Style::new().bold().paint("spam"),
+            ansi_term::Style::new().bold().paint(format!("(-d)")),
+            ansi_term::Style::new().bold().paint("(-l)")
+    );
         return Ok(prompt_continue(None));
     }
     Ok(true)
