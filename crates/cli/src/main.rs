mod commands;
mod default_scenarios;
mod util;

use std::sync::LazyLock;

use alloy::hex;
use commands::{
<<<<<<< HEAD
    db::{drop_db, export_db, import_db, reset_db},
    run::RunCommandArgs,
    setup::SetupCommandArgs,
    spam::{EngineArgs, SpamCommandArgs},
    ContenderCli, ContenderSubcommand, DbCommand,
=======
    common::{ScenarioSendTxsCliArgs, SendSpamCliArgs},
    ContenderCli, ContenderSubcommand, DbCommand, InitializedScenario, RunCommandArgs,
    SetupCliArgs, SpamCliArgs, SpamCommandArgs,
>>>>>>> 41972353
};
use contender_core::{db::DbOps, generator::RandSeed};
use contender_sqlite::{SqliteDb, DB_VERSION};
use rand::Rng;
use util::{data_dir, db_file};

static DB: LazyLock<SqliteDb> = std::sync::LazyLock::new(|| {
    let path = db_file().expect("failed to get DB file path");
    println!("opening DB at {}", path);
    SqliteDb::from_file(&path).expect("failed to open contender DB file")
});

#[tokio::main]
async fn main() -> Result<(), Box<dyn std::error::Error>> {
    let args = ContenderCli::parse_args();
    if DB.table_exists("run_txs")? {
        // check version and exit if DB version is incompatible
        let quit_early = DB.version() < DB_VERSION
            && !matches!(&args.command, ContenderSubcommand::Db { command: _ });
        if quit_early {
            println!("Your database is incompatible with this version of contender. To backup your data, run `contender db export`.\nPlease run `contender db drop` before trying again.");
            return Ok(());
        }
    } else {
        println!("no DB found, creating new DB");
        DB.create_tables()?;
    }
    let db = DB.clone();
    let data_path = data_dir()?;
    let db_path = db_file()?;

    let seed_path = format!("{}/seed", &data_path);
    if !std::path::Path::new(&seed_path).exists() {
        println!("generating seed file at {}", &seed_path);
        let mut rng = rand::thread_rng();
        let seed: [u8; 32] = rng.gen();
        let seed_hex = hex::encode(seed);
        std::fs::write(&seed_path, seed_hex).expect("failed to write seed file");
    }

    let stored_seed = format!(
        "0x{}",
        std::fs::read_to_string(&seed_path).expect("failed to read seed file")
    );

    match args.command {
        ContenderSubcommand::Db { command } => match command {
            DbCommand::Drop => drop_db(&db_path).await?,
            DbCommand::Reset => reset_db(&db_path).await?,
            DbCommand::Export { out_path } => export_db(&db_path, out_path).await?,
            DbCommand::Import { src_path } => import_db(src_path, &db_path).await?,
        },

        ContenderSubcommand::Setup {
<<<<<<< HEAD
            testfile,
            rpc_url,
            private_keys,
            min_balance,
            seed,
            tx_type,
            auth_rpc_url,
            jwt_secret,
            call_forkchoice,
=======
            args:
                SetupCliArgs {
                    args:
                        ScenarioSendTxsCliArgs {
                            testfile,
                            rpc_url,
                            private_keys,
                            min_balance,
                            seed,
                            tx_type,
                        },
                },
>>>>>>> 41972353
        } => {
            let seed = seed.unwrap_or(stored_seed);
            if call_forkchoice && (auth_rpc_url.is_none() || jwt_secret.is_none()) {
                return Err("auth-rpc-url and jwt-secret required for forkchoice".into());
            }
            let engine_args = if auth_rpc_url.is_some() && jwt_secret.is_some() {
                Some(EngineArgs {
                    auth_rpc_url: auth_rpc_url.expect("auth_rpc_url"),
                    jwt_secret: jwt_secret.expect("jwt_secret").into(),
                })
            } else {
                None
            };
            commands::setup(
                &db,
                SetupCommandArgs {
                    testfile,
                    rpc_url,
                    private_keys,
                    min_balance,
                    seed: RandSeed::seed_from_str(&seed),
                    tx_type: tx_type.into(),
                    engine_args,
                    call_fcu: call_forkchoice,
                },
            )
            .await?
        }

        ContenderSubcommand::Spam {
<<<<<<< HEAD
            testfile,
            rpc_url,
            builder_url,
            txs_per_block,
            txs_per_second,
            duration,
            seed,
            private_keys,
            disable_reports,
            min_balance,
            gen_report,
            tx_type,
            auth_rpc_url,
            jwt_secret,
            call_forkchoice,
            gas_price_percent_add,
        } => {
            let seed = seed.unwrap_or(stored_seed);
            let engine_args = if auth_rpc_url.is_some() && jwt_secret.is_some() {
                Some(EngineArgs {
                    auth_rpc_url: auth_rpc_url.expect("auth_rpc_url"),
                    jwt_secret: jwt_secret.expect("jwt_secret").into(),
                })
            } else {
                None
            };
            if call_forkchoice && engine_args.is_none() {
                return Err("engine args required for forkchoice".into());
            }
            let run_id = commands::spam(
                &db,
                SpamCommandArgs {
                    testfile,
                    rpc_url: rpc_url.to_owned(),
                    builder_url,
                    txs_per_block,
                    txs_per_second,
                    duration,
                    seed,
                    private_keys,
                    disable_reports,
                    min_balance,
                    tx_type: tx_type.into(),
                    engine_args,
                    call_forkchoice,
=======
            args:
                SpamCliArgs {
                    eth_json_rpc_args:
                        ScenarioSendTxsCliArgs {
                            testfile,
                            rpc_url,
                            seed,
                            private_keys,
                            min_balance,
                            tx_type,
                        },
                    spam_args:
                        SendSpamCliArgs {
                            duration,
                            txs_per_block,
                            txs_per_second,
                            builder_url,
                        },
                    disable_reporting,
                    gen_report,
>>>>>>> 41972353
                    gas_price_percent_add,
                },
        } => {
            let seed = seed.unwrap_or(stored_seed);
            let spam_args = SpamCommandArgs {
                testfile,
                rpc_url: rpc_url.to_owned(),
                builder_url,
                txs_per_block,
                txs_per_second,
                duration,
                seed,
                private_keys,
                disable_reporting,
                min_balance,
                tx_type: tx_type.into(),
                gas_price_percent_add,
            };
            let InitializedScenario {
                mut scenario,
                rpc_client,
            } = spam_args.init_scenario(&db).await?;
            let run_id = commands::spam(&db, &spam_args, &mut scenario, &rpc_client).await?;
            if gen_report {
                tokio::select! {
                    _ = tokio::signal::ctrl_c() => {
                        println!("CTRL-C received, discarding report...");
                    }
                    _ = commands::report(run_id, 0, &db, &rpc_url) => {
                        println!("Report generated successfully");
                    }
                }
            }
        }

        ContenderSubcommand::SpamD {
            spam_inner_args,
            time_limit,
        } => {
            let SpamCliArgs {
                eth_json_rpc_args:
                    ScenarioSendTxsCliArgs {
                        testfile,
                        rpc_url,
                        seed,
                        private_keys,
                        min_balance,
                        tx_type,
                    },
                spam_args:
                    SendSpamCliArgs {
                        duration,
                        txs_per_block,
                        txs_per_second,
                        builder_url,
                    },
                disable_reporting,
                gen_report,
                gas_price_percent_add,
            } = spam_inner_args;

            let seed = seed.unwrap_or(stored_seed);
            let spam_args = SpamCommandArgs {
                testfile,
                rpc_url: rpc_url.to_owned(),
                builder_url,
                txs_per_block,
                txs_per_second,
                duration,
                seed: seed.clone(),
                private_keys,
                disable_reporting,
                min_balance,
                tx_type: tx_type.into(),
                gas_price_percent_add,
            };
            commands::spamd(&db, spam_args, gen_report, time_limit).await?;
        }

        ContenderSubcommand::Report {
            rpc_url,
            last_run_id,
            preceding_runs,
        } => {
            commands::report(last_run_id, preceding_runs, &db, &rpc_url).await?;
        }

        ContenderSubcommand::Run {
            scenario,
            rpc_url,
            private_key,
            interval,
            duration,
            txs_per_duration,
            skip_deploy_prompt,
            tx_type,
            auth_rpc_url,
            jwt_secret,
            call_forkchoice,
        } => {
            if call_forkchoice && (auth_rpc_url.is_none() || jwt_secret.is_none()) {
                return Err("auth-rpc-url and jwt-secret required for forkchoice".into());
            }
            let engine_args = if auth_rpc_url.is_some() && jwt_secret.is_some() {
                Some(EngineArgs {
                    auth_rpc_url: auth_rpc_url.expect("auth_rpc_url"),
                    jwt_secret: jwt_secret.expect("jwt_secret").into(),
                })
            } else {
                None
            };
            commands::run(
                &db,
                RunCommandArgs {
                    scenario,
                    rpc_url,
                    private_key,
                    interval,
                    duration,
                    txs_per_duration,
                    skip_deploy_prompt,
                    tx_type: tx_type.into(),
                    engine_args,
                    call_fcu: call_forkchoice,
                },
            )
            .await?
        }
    }
    Ok(())
}<|MERGE_RESOLUTION|>--- conflicted
+++ resolved
@@ -6,17 +6,13 @@
 
 use alloy::hex;
 use commands::{
-<<<<<<< HEAD
+    common::{ScenarioSendTxsCliArgs, SendSpamCliArgs},
     db::{drop_db, export_db, import_db, reset_db},
     run::RunCommandArgs,
     setup::SetupCommandArgs,
     spam::{EngineArgs, SpamCommandArgs},
-    ContenderCli, ContenderSubcommand, DbCommand,
-=======
-    common::{ScenarioSendTxsCliArgs, SendSpamCliArgs},
-    ContenderCli, ContenderSubcommand, DbCommand, InitializedScenario, RunCommandArgs,
-    SetupCliArgs, SpamCliArgs, SpamCommandArgs,
->>>>>>> 41972353
+    ContenderCli, ContenderCli, ContenderSubcommand, ContenderSubcommand, DbCommand, DbCommand,
+    InitializedScenario, RunCommandArgs, SetupCliArgs, SpamCliArgs, SpamCommandArgs,
 };
 use contender_core::{db::DbOps, generator::RandSeed};
 use contender_sqlite::{SqliteDb, DB_VERSION};
@@ -71,17 +67,6 @@
         },
 
         ContenderSubcommand::Setup {
-<<<<<<< HEAD
-            testfile,
-            rpc_url,
-            private_keys,
-            min_balance,
-            seed,
-            tx_type,
-            auth_rpc_url,
-            jwt_secret,
-            call_forkchoice,
-=======
             args:
                 SetupCliArgs {
                     args:
@@ -92,9 +77,11 @@
                             min_balance,
                             seed,
                             tx_type,
+                            auth_rpc_url,
+                            jwt_secret,
+                            call_forkchoice,
                         },
                 },
->>>>>>> 41972353
         } => {
             let seed = seed.unwrap_or(stored_seed);
             if call_forkchoice && (auth_rpc_url.is_none() || jwt_secret.is_none()) {
@@ -125,53 +112,6 @@
         }
 
         ContenderSubcommand::Spam {
-<<<<<<< HEAD
-            testfile,
-            rpc_url,
-            builder_url,
-            txs_per_block,
-            txs_per_second,
-            duration,
-            seed,
-            private_keys,
-            disable_reports,
-            min_balance,
-            gen_report,
-            tx_type,
-            auth_rpc_url,
-            jwt_secret,
-            call_forkchoice,
-            gas_price_percent_add,
-        } => {
-            let seed = seed.unwrap_or(stored_seed);
-            let engine_args = if auth_rpc_url.is_some() && jwt_secret.is_some() {
-                Some(EngineArgs {
-                    auth_rpc_url: auth_rpc_url.expect("auth_rpc_url"),
-                    jwt_secret: jwt_secret.expect("jwt_secret").into(),
-                })
-            } else {
-                None
-            };
-            if call_forkchoice && engine_args.is_none() {
-                return Err("engine args required for forkchoice".into());
-            }
-            let run_id = commands::spam(
-                &db,
-                SpamCommandArgs {
-                    testfile,
-                    rpc_url: rpc_url.to_owned(),
-                    builder_url,
-                    txs_per_block,
-                    txs_per_second,
-                    duration,
-                    seed,
-                    private_keys,
-                    disable_reports,
-                    min_balance,
-                    tx_type: tx_type.into(),
-                    engine_args,
-                    call_forkchoice,
-=======
             args:
                 SpamCliArgs {
                     eth_json_rpc_args:
@@ -182,6 +122,9 @@
                             private_keys,
                             min_balance,
                             tx_type,
+                            auth_rpc_url,
+                            jwt_secret,
+                            call_forkchoice,
                         },
                     spam_args:
                         SendSpamCliArgs {
@@ -192,11 +135,21 @@
                         },
                     disable_reporting,
                     gen_report,
->>>>>>> 41972353
                     gas_price_percent_add,
                 },
         } => {
             let seed = seed.unwrap_or(stored_seed);
+            let engine_args = if auth_rpc_url.is_some() && jwt_secret.is_some() {
+                Some(EngineArgs {
+                    auth_rpc_url: auth_rpc_url.expect("auth_rpc_url"),
+                    jwt_secret: jwt_secret.expect("jwt_secret").into(),
+                })
+            } else {
+                None
+            };
+            if call_forkchoice && engine_args.is_none() {
+                return Err("engine args required for forkchoice".into());
+            }
             let spam_args = SpamCommandArgs {
                 testfile,
                 rpc_url: rpc_url.to_owned(),
@@ -210,6 +163,8 @@
                 min_balance,
                 tx_type: tx_type.into(),
                 gas_price_percent_add,
+                engine_args,
+                call_forkchoice,
             };
             let InitializedScenario {
                 mut scenario,
@@ -241,6 +196,9 @@
                         private_keys,
                         min_balance,
                         tx_type,
+                        auth_rpc_url,
+                        jwt_secret,
+                        call_forkchoice,
                     },
                 spam_args:
                     SendSpamCliArgs {
@@ -255,6 +213,17 @@
             } = spam_inner_args;
 
             let seed = seed.unwrap_or(stored_seed);
+            let engine_args = if auth_rpc_url.is_some() && jwt_secret.is_some() {
+                Some(EngineArgs {
+                    auth_rpc_url: auth_rpc_url.expect("auth_rpc_url"),
+                    jwt_secret: jwt_secret.expect("jwt_secret").into(),
+                })
+            } else {
+                None
+            };
+            if call_forkchoice && engine_args.is_none() {
+                return Err("engine args required for forkchoice".into());
+            }
             let spam_args = SpamCommandArgs {
                 testfile,
                 rpc_url: rpc_url.to_owned(),
@@ -268,6 +237,8 @@
                 min_balance,
                 tx_type: tx_type.into(),
                 gas_price_percent_add,
+                engine_args,
+                call_forkchoice,
             };
             commands::spamd(&db, spam_args, gen_report, time_limit).await?;
         }
