--- conflicted
+++ resolved
@@ -171,15 +171,10 @@
     }
 
     let mut fund_handles: Vec<tokio::task::JoinHandle<()>> = vec![];
-<<<<<<< HEAD
     let (sender_pending_tx, mut receiver_pending_tx) =
         tokio::sync::mpsc::channel::<PendingTransactionConfig>(9000);
 
-=======
-    let (sender, mut receiver) = tokio::sync::mpsc::channel::<PendingTransactionConfig>(9000);
-    let sendr = Arc::new(sender.clone());
     let rpc_client = Arc::new(rpc_client.to_owned());
->>>>>>> 41972353
     for (idx, (address, _)) in insufficient_balances.into_iter().enumerate() {
         let (balance_sufficient, balance) =
             is_balance_sufficient(&fund_with.address(), min_balance, &rpc_client).await?;
@@ -198,12 +193,8 @@
 
         let fund_amount = min_balance;
         let fund_with = fund_with.to_owned();
-<<<<<<< HEAD
         let rpc_client = Arc::new(rpc_client.clone());
         let sender = sender_pending_tx.clone();
-=======
-        let sender = sendr.clone();
->>>>>>> 41972353
 
         let rpc = rpc_client.clone();
         fund_handles.push(tokio::task::spawn(async move {
@@ -211,11 +202,7 @@
                 &fund_with.to_owned(),
                 address,
                 fund_amount,
-<<<<<<< HEAD
                 &rpc_client,
-=======
-                &rpc,
->>>>>>> 41972353
                 Some(admin_nonce + idx as u64),
                 tx_type,
             )
@@ -312,22 +299,14 @@
 
 pub async fn spam_callback_default(
     log_txs: bool,
-<<<<<<< HEAD
     send_fcu: bool,
-    rpc_client: Option<Arc<AnyProvider>>,
-    auth_client: Option<Arc<AnyProvider>>,
+    rpc_client: Option<&Arc<AnyProvider>>,
+    auth_client: Option<&Arc<AnyProvider>>,
 ) -> SpamCallbackType {
     if let Some(rpc_client) = rpc_client {
         if log_txs {
             let log_callback = LogCallback::new(rpc_client.clone(), auth_client.clone(), send_fcu);
             return SpamCallbackType::Log(log_callback);
-=======
-    rpc_client: Option<&Arc<AnyProvider>>,
-) -> SpamCallbackType {
-    if let Some(rpc_client) = rpc_client {
-        if log_txs {
-            return SpamCallbackType::Log(LogCallback::new(rpc_client));
->>>>>>> 41972353
         }
     }
     SpamCallbackType::Nil(NilCallback)
