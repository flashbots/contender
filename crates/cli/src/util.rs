use alloy::{
    consensus::TxType,
    hex::ToHexExt,
    network::{AnyTxEnvelope, EthereumWallet, TransactionBuilder},
    primitives::{utils::format_ether, Address, U256},
    providers::{PendingTransactionConfig, Provider},
    rpc::types::TransactionRequest,
    signers::local::PrivateKeySigner,
};
use contender_core::{
    db::RunTx,
    generator::{
        types::{AnyProvider, FunctionCallDefinition, SpamRequest},
        util::complete_tx_request,
    },
    spammer::{LogCallback, NilCallback},
};
use contender_engine_provider::{AdvanceChain, AuthProvider, DEFAULT_BLOCK_TIME};
use contender_testfile::TestConfig;
use csv::Writer;
use std::{io::Write, str::FromStr, sync::Arc, time::Duration};
use termcolor::{ColorChoice, ColorSpec, StandardStream, WriteColor};

pub enum SpamCallbackType {
    Log(LogCallback),
    Nil(NilCallback),
}

#[derive(Copy, Debug, Clone, clap::ValueEnum)]
pub enum TxTypeCli {
    /// Legacy transaction (type `0x0`)
    Legacy,
    // /// Transaction with an [`AccessList`] ([EIP-2930](https://eips.ethereum.org/EIPS/eip-2930)), type `0x1`
    // Eip2930,
    /// A transaction with a priority fee ([EIP-1559](https://eips.ethereum.org/EIPS/eip-1559)), type `0x2`
    Eip1559,
    // /// Shard Blob Transactions ([EIP-4844](https://eips.ethereum.org/EIPS/eip-4844)), type `0x3`
    // Eip4844,
    // /// EOA Set Code Transactions ([EIP-7702](https://eips.ethereum.org/EIPS/eip-7702)), type `0x4`
    // Eip7702,
}

impl From<TxTypeCli> for TxType {
    fn from(value: TxTypeCli) -> Self {
        match value {
            TxTypeCli::Legacy => TxType::Legacy,
            // TxTypeCli::Eip2930 => TxType::Eip2930,
            TxTypeCli::Eip1559 => TxType::Eip1559,
            // TxTypeCli::Eip4844 => TxType::Eip4844,
            // TxTypeCli::Eip7702 => TxType::Eip7702,
        }
    }
}

pub const DEFAULT_PRV_KEYS: [&str; 10] = [
    "0xac0974bec39a17e36ba4a6b4d238ff944bacb478cbed5efcae784d7bf4f2ff80",
    "0x59c6995e998f97a5a0044966f0945389dc9e86dae88c7a8412f4603b6b78690d",
    "0x5de4111afa1a4b94908f83103eb1f1706367c2e68ca870fc3fb9a804cdab365a",
    "0x7c852118294e51e653712a81e05800f419141751be58f605c371e15141b007a6",
    "0x47e179ec197488593b187f80a00eb0da91f1b9d0b13f8733639f19c30a34926a",
    "0x8b3a350cf5c34c9194ca85829a2df0ec3153be0318b5e2d3348e872092edffba",
    "0x92db14e403b83dfe3df233f83dfa3a0d7096f21ca9b0d6d6b8d88b2b4ec1564e",
    "0x4bbbf85ce3377467afe5d46f804f221813b2bb87f24d81f60f1fcdbf7cbf4356",
    "0xdbda1821b80551c9d65939329250298aa3472ba22feea921c0cf5d620ea67b97",
    "0x2a871d0798f97d79848a013d4936a73bf4cc922c825d33c1cf7073dff6d409c6",
];

pub fn get_signers_with_defaults(private_keys: Option<Vec<String>>) -> Vec<PrivateKeySigner> {
    if private_keys.is_none() {
        println!("No private keys provided. Using default private keys.");
    }
    let private_keys = private_keys.unwrap_or_default();
    let private_keys = [
        private_keys,
        DEFAULT_PRV_KEYS
            .into_iter()
            .map(|s| s.to_owned())
            .collect::<Vec<_>>(),
    ]
    .concat();

    private_keys
        .into_iter()
        .map(|k| PrivateKeySigner::from_str(&k).expect("Invalid private key"))
        .collect::<Vec<PrivateKeySigner>>()
}

pub fn check_private_keys(testconfig: &TestConfig, prv_keys: &[PrivateKeySigner]) {
    let setup = testconfig.setup.to_owned().unwrap_or_default();
    let spam = testconfig
        .spam
        .as_ref()
        .expect("No spam function calls found in testfile");

    // distill all FunctionCallDefinitions from the spam requests
    let mut fn_calls = vec![];

    for s in setup {
        fn_calls.push(s.to_owned());
    }

    for s in spam {
        match s {
            SpamRequest::Tx(fn_call) => {
                fn_calls.push(fn_call.to_owned());
            }
            SpamRequest::Bundle(bundle) => {
                fn_calls.extend(bundle.txs.iter().map(|s| s.to_owned()));
            }
        }
    }

    check_private_keys_fns(&fn_calls, prv_keys);
}

/// Panics if any of the function calls' `from` addresses do not have a corresponding private key.
pub fn check_private_keys_fns(fn_calls: &[FunctionCallDefinition], prv_keys: &[PrivateKeySigner]) {
    for fn_call in fn_calls {
        if let Some(from) = &fn_call.from {
            let address = from.parse::<Address>().expect("invalid 'from' address");
            if prv_keys.iter().all(|k| k.address() != address) {
                panic!("No private key found for address: {}", address);
            }
        }
    }
}

async fn is_balance_sufficient(
    address: &Address,
    min_balance: U256,
    rpc_client: &AnyProvider,
) -> Result<(bool, U256), Box<dyn std::error::Error>> {
    let balance = rpc_client.get_balance(*address).await?;
    Ok((balance >= min_balance, balance))
}

/// Funds given accounts if/when their balance is below the minimum balance.
pub async fn fund_accounts(
    recipient_addresses: &[Address],
    fund_with: &PrivateKeySigner,
    rpc_client: &AnyProvider,
    min_balance: U256,
    tx_type: TxType,
    engine_params: (Option<AuthProvider>, bool),
) -> Result<(), Box<dyn std::error::Error>> {
    let (engine_provider, call_fcu) = engine_params;
    let insufficient_balances =
        find_insufficient_balances(recipient_addresses, min_balance, rpc_client).await?;

    let admin_nonce = rpc_client
        .get_transaction_count(fund_with.address())
        .await?;

    // pre-check if admin account has sufficient balance
    let gas_price = rpc_client.get_gas_price().await?;
    let gas_cost_per_tx = U256::from(21000) * U256::from(gas_price + (gas_price / 10));
    let chain_id = rpc_client.get_chain_id().await?;

    let total_cost = U256::from(insufficient_balances.len()) * (min_balance + gas_cost_per_tx);
    let (balance_sufficient, balance) =
        is_balance_sufficient(&fund_with.address(), total_cost, rpc_client).await?;
    if !balance_sufficient {
        return Err(format!(
            "User account {} has insufficient balance to fund all accounts. Have {}, needed {}. Chain ID: {}",
            fund_with.address(),
            format_ether(balance),
            format_ether(total_cost),
            chain_id,
        )
        .into());
    }

    let mut fund_handles: Vec<tokio::task::JoinHandle<()>> = vec![];
    let (sender_pending_tx, mut receiver_pending_tx) =
        tokio::sync::mpsc::channel::<PendingTransactionConfig>(9000);

    let rpc_client = Arc::new(rpc_client.to_owned());

    let (balance_sufficient, balance) = is_balance_sufficient(
        &fund_with.address(),
        min_balance * U256::from(insufficient_balances.len()),
        &rpc_client,
    )
    .await?;
    if !balance_sufficient {
        // error early if admin account runs out of funds
        return Err(format!(
                "User account {} has insufficient balance to fund spammer agents. Have {}, needed {}. Chain ID: {}",
                fund_with.address(),
                format_ether(balance),
                format_ether(min_balance),
                chain_id,
            )
            .into());
    }

    if !insufficient_balances.is_empty() {
        let s = if insufficient_balances.len() == 1 {
            ""
        } else {
            "s"
        };
        println!(
            "sending funding txs ({} account{s})...",
            insufficient_balances.len()
        );
    }
    for (idx, (address, _)) in insufficient_balances.into_iter().enumerate() {
        let fund_amount = min_balance;
        let fund_with = fund_with.to_owned();
<<<<<<< HEAD
        let rpc_client = Arc::new(rpc_client.clone());
        let sender = sender_pending_tx.clone();
=======
        let sender = sendr.clone();
        let rpc = rpc_client.clone();
>>>>>>> 8da73255

        fund_handles.push(tokio::task::spawn(async move {
            let res = fund_account(
                &fund_with,
                address,
                fund_amount,
                &rpc_client,
                Some(admin_nonce + idx as u64),
                tx_type,
            )
            .await;
<<<<<<< HEAD
            if let Err(e) = res {
                let err = e.to_string();
                println!("error funding account {}: {}", address, err);
            } else {
                sender
                    .send(res.expect("fund result not sent"))
                    .await
                    .expect("failed to handle pending tx");
=======

            // TODO: figure out how to handle this error (not type-safe?)
            match res.ok() {
                Some(res) => sender.send(res).await.expect("failed to handle pending tx"),
                None => {
                    eprintln!("Error funding account {}", address);
                }
>>>>>>> 8da73255
            }
        }));
    }

    if !fund_handles.is_empty() {
<<<<<<< HEAD
=======
        println!("waiting for funding tasks to finish...");
>>>>>>> 8da73255
        for handle in fund_handles {
            handle.await?;
        }
    }
    receiver_pending_tx.close();

    tokio::time::sleep(Duration::from_secs(DEFAULT_BLOCK_TIME)).await;

    while let Some(tx) = receiver_pending_tx.recv().await {
        if call_fcu {
            if let Some(engine_provider) = &engine_provider {
                engine_provider.advance_chain(DEFAULT_BLOCK_TIME).await?;
            } else {
                return Err("No engine provider found".into());
            }
        }
        let pending = rpc_client.watch_pending_transaction(tx).await?;
        println!("funding tx confirmed ({})", pending.await?);
    }

    Ok(())
}

pub async fn fund_account(
    sender: &PrivateKeySigner,
    recipient: Address,
    amount: U256,
    rpc_client: &AnyProvider,
    nonce: Option<u64>,
    tx_type: TxType,
) -> Result<PendingTransactionConfig, Box<dyn std::error::Error>> {
    let gas_price = rpc_client.get_gas_price().await?;
    let nonce = nonce.unwrap_or(rpc_client.get_transaction_count(sender.address()).await?);
    let chain_id = rpc_client.get_chain_id().await?;
    let mut tx_req = TransactionRequest {
        from: Some(sender.address()),
        to: Some(alloy::primitives::TxKind::Call(recipient)),
        value: Some(amount),
        nonce: Some(nonce),
        chain_id: Some(chain_id),
        ..Default::default()
    };
    complete_tx_request(&mut tx_req, tx_type, gas_price, 1_u128, 21000, chain_id);

    let eth_wallet = EthereumWallet::from(sender.to_owned());
    let tx = tx_req.build(&eth_wallet).await?;

    println!(
        "funding account {} with user account {}. tx: {}",
        recipient,
        sender.address(),
        tx.tx_hash().encode_hex()
    );
    let res = rpc_client
        .send_tx_envelope(AnyTxEnvelope::Ethereum(tx))
        .await?;

    Ok(res.into_inner())
}

/// Returns an error if any of the private keys do not have sufficient balance.
pub async fn find_insufficient_balances(
    addresses: &[Address],
    min_balance: U256,
    rpc_client: &AnyProvider,
) -> Result<Vec<(Address, U256)>, Box<dyn std::error::Error>> {
    let mut insufficient_balances = vec![];
    for address in addresses {
        let (balance_sufficient, balance) = is_balance_sufficient(address, min_balance, rpc_client)
            .await
            .map_err(|e| format!("Error checking balance for address {}: {}", address, e))?;
        if !balance_sufficient {
            insufficient_balances.push((*address, balance));
        }
    }
    Ok(insufficient_balances)
}

pub async fn spam_callback_default(
    log_txs: bool,
    send_fcu: bool,
    rpc_client: Option<Arc<AnyProvider>>,
    auth_client: Option<Arc<AuthProvider>>,
) -> SpamCallbackType {
    if let Some(rpc_client) = rpc_client {
        if log_txs {
            let log_callback = LogCallback::new(rpc_client.clone(), auth_client.clone(), send_fcu);
            return SpamCallbackType::Log(log_callback);
        }
    }
    SpamCallbackType::Nil(NilCallback)
}

pub fn write_run_txs<T: std::io::Write>(
    writer: &mut Writer<T>,
    txs: &[RunTx],
) -> Result<(), Box<dyn std::error::Error>> {
    for tx in txs {
        writer.serialize(tx)?;
    }
    writer.flush()?;
    Ok(())
}

pub fn prompt_cli(msg: impl AsRef<str>) -> String {
    let mut stdout = StandardStream::stdout(ColorChoice::Always);
    stdout
        .set_color(ColorSpec::new().set_fg(Some(termcolor::Color::Rgb(252, 186, 3))))
        .expect("failed to set stdout color");
    writeln!(&mut stdout, "{}", msg.as_ref()).expect("failed to write to stdout");
    stdout.reset().expect("failed to reset color");

    let mut input = String::new();
    std::io::stdin()
        .read_line(&mut input)
        .expect("Failed to read line");
    input.trim().to_owned()
}

/// Returns the path to the data directory.
/// The directory is created if it does not exist.
pub fn data_dir() -> Result<String, Box<dyn std::error::Error>> {
    let dir = format!(
        "{}/.contender",
        std::env::var("HOME").map_err(|_| "Failed to get $HOME from environment")?
    );

    // ensure directory exists
    std::fs::create_dir_all(&dir)?;
    Ok(dir)
}

/// Returns the fully-qualified path to the report directory.
pub fn report_dir() -> Result<String, Box<dyn std::error::Error>> {
    let path = format!("{}/reports", data_dir()?);
    std::fs::create_dir_all(&path)?;
    Ok(path)
}

/// Returns path to default contender DB file.
pub fn db_file() -> Result<String, Box<dyn std::error::Error>> {
    let data_path = data_dir()?;
    Ok(format!("{}/contender.db", data_path))
}

#[cfg(test)]
mod test {
    use std::str::FromStr;

    use alloy::{
        consensus::constants::ETH_TO_WEI,
        network::AnyNetwork,
        node_bindings::{Anvil, AnvilInstance},
        primitives::{Address, U256},
        providers::{DynProvider, Provider, ProviderBuilder},
        signers::local::PrivateKeySigner,
    };

    use super::fund_accounts;

    pub fn spawn_anvil() -> AnvilInstance {
        Anvil::new().block_time(1).spawn()
    }

    #[tokio::test]
    async fn fund_accounts_disallows_insufficient_balance() {
        let anvil = spawn_anvil();
        let rpc_client = DynProvider::new(
            ProviderBuilder::new()
                .network::<AnyNetwork>()
                .on_http(anvil.endpoint_url()),
        );
        let min_balance = U256::from(ETH_TO_WEI);
        let default_signer = PrivateKeySigner::from_str(super::DEFAULT_PRV_KEYS[0]).unwrap();
        // address: 0x7E57f00F16dE6A0D6B720E9C0af5C869a1f71c66
        let new_signer = PrivateKeySigner::from_str(
            "0x08a418b870bf01990abc730a1cfc4ff04811f8e88bafa9edb8d40d802a33891f",
        )
        .unwrap();
        let recipient_addresses: Vec<Address> = [
            "0x0000000000000000000000000000000000000013",
            "0x7E57f00F16dE6A0D6B720E9C0af5C869a1f71c66",
        ]
        .iter()
        .map(|s| s.parse().unwrap())
        .collect();

        let tx_type = alloy::consensus::TxType::Eip1559;

        // send eth to the new signer
        fund_accounts(
            &recipient_addresses,
            &default_signer,
            &rpc_client,
            min_balance,
            tx_type,
            (None, false),
        )
        .await
        .unwrap();

        for addr in &recipient_addresses {
            let balance = rpc_client.get_balance(*addr).await.unwrap();
            println!("balance of {}: {}", addr, balance);
            assert_eq!(balance, U256::from(ETH_TO_WEI));
        }

        let res = fund_accounts(
            &["0x0000000000000000000000000000000000000014"
                .parse::<Address>()
                .unwrap()],
            &new_signer,
            &rpc_client,
            min_balance,
            tx_type,
            (None, false),
        )
        .await;
        println!("res: {:?}", res);
        assert!(res.is_err());
    }
}<|MERGE_RESOLUTION|>--- conflicted
+++ resolved
@@ -208,13 +208,8 @@
     for (idx, (address, _)) in insufficient_balances.into_iter().enumerate() {
         let fund_amount = min_balance;
         let fund_with = fund_with.to_owned();
-<<<<<<< HEAD
-        let rpc_client = Arc::new(rpc_client.clone());
         let sender = sender_pending_tx.clone();
-=======
-        let sender = sendr.clone();
-        let rpc = rpc_client.clone();
->>>>>>> 8da73255
+        let rpc_client = rpc_client.clone();
 
         fund_handles.push(tokio::task::spawn(async move {
             let res = fund_account(
@@ -226,7 +221,6 @@
                 tx_type,
             )
             .await;
-<<<<<<< HEAD
             if let Err(e) = res {
                 let err = e.to_string();
                 println!("error funding account {}: {}", address, err);
@@ -235,24 +229,20 @@
                     .send(res.expect("fund result not sent"))
                     .await
                     .expect("failed to handle pending tx");
-=======
+            }
 
             // TODO: figure out how to handle this error (not type-safe?)
-            match res.ok() {
-                Some(res) => sender.send(res).await.expect("failed to handle pending tx"),
-                None => {
-                    eprintln!("Error funding account {}", address);
-                }
->>>>>>> 8da73255
-            }
+            // match res.ok() {
+            //     Some(res) => sender.send(res).await.expect("failed to handle pending tx"),
+            //     None => {
+            //         eprintln!("Error funding account {}", address);
+            //     }
+            // }
         }));
     }
 
     if !fund_handles.is_empty() {
-<<<<<<< HEAD
-=======
         println!("waiting for funding tasks to finish...");
->>>>>>> 8da73255
         for handle in fund_handles {
             handle.await?;
         }
