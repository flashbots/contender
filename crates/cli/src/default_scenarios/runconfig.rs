use std::fmt::Display;

use alloy::primitives::Address;
use contender_core::generator::types::{CreateDefinition, FunctionCallDefinition, SpamRequest};
use contender_testfile::TestConfig;
use serde::{Deserialize, Serialize};

use super::bytecode;

#[derive(Serialize, Deserialize, Debug, Clone, clap::ValueEnum)]
pub enum BuiltinScenario {
    FillBlock,
}

impl Display for BuiltinScenarioConfig {
    fn fmt(&self, f: &mut std::fmt::Formatter<'_>) -> std::fmt::Result {
        match self {
            BuiltinScenarioConfig::FillBlock {
                max_gas_per_block: _,
                num_txs: _,
                sender: _,
                fill_percent: _,
            } => write!(f, "fill-block"),
        }
    }
}

pub enum BuiltinScenarioConfig {
    FillBlock {
        max_gas_per_block: u64,
        num_txs: u64,
        sender: Address,
        fill_percent: u16,
    },
}

impl BuiltinScenarioConfig {
    pub fn fill_block(
        max_gas_per_block: u64,
        num_txs: u64,
        sender: Address,
        fill_percent: u16,
    ) -> Self {
        Self::FillBlock {
            max_gas_per_block,
            num_txs,
            sender,
            fill_percent,
        }
    }
}

impl From<BuiltinScenarioConfig> for TestConfig {
    fn from(scenario: BuiltinScenarioConfig) -> Self {
        match scenario {
            BuiltinScenarioConfig::FillBlock {
                max_gas_per_block,
                num_txs,
                sender,
                fill_percent,
            } => {
<<<<<<< HEAD
                let gas_per_tx = if fill_percent < 100 {
                    ((max_gas_per_block / num_txs) / 100) * fill_percent as u64
                } else {
                    max_gas_per_block / num_txs
                };
                println!(
                    "Filling blocks to {}% with {} gas per tx",
                    fill_percent, gas_per_tx
                );
                let spam_txs = (0
                    ..(num_txs + num_txs / 10/* add 10% to ensure block can get more than full */))
=======
                let gas_per_tx = (fill_percent as u64 * max_gas_per_block) / (num_txs * 100);
                println!("Filling blocks to {fill_percent}% ({}/{max_gas_per_block}); sending {num_txs} txs with gas limit {gas_per_tx}", fill_percent as u64 * max_gas_per_block / 100);
                let spam_txs = (0..num_txs)
>>>>>>> 21869fdf
                    .map(|_| {
                        SpamRequest::Tx(FunctionCallDefinition {
                            to: "{SpamMe}".to_owned(),
                            from: Some(sender.to_string()),
                            signature: "consumeGas()".to_owned(),
                            from_pool: None,
                            args: None,
                            value: None,
                            fuzz: None,
                            kind: Some("fill-block".to_owned()),
                            gas_limit: Some(gas_per_tx),
                        })
                    })
                    .collect::<Vec<_>>();

                TestConfig {
                    env: None,
                    create: Some(vec![CreateDefinition {
                        name: "SpamMe".to_owned(),
                        bytecode: bytecode::SPAM_ME.to_owned(),
                        from: Some(sender.to_string()),
                        from_pool: None,
                    }]),
                    setup: None,
                    spam: Some(spam_txs),
                }
            }
        }
    }
}<|MERGE_RESOLUTION|>--- conflicted
+++ resolved
@@ -59,23 +59,9 @@
                 sender,
                 fill_percent,
             } => {
-<<<<<<< HEAD
-                let gas_per_tx = if fill_percent < 100 {
-                    ((max_gas_per_block / num_txs) / 100) * fill_percent as u64
-                } else {
-                    max_gas_per_block / num_txs
-                };
-                println!(
-                    "Filling blocks to {}% with {} gas per tx",
-                    fill_percent, gas_per_tx
-                );
-                let spam_txs = (0
-                    ..(num_txs + num_txs / 10/* add 10% to ensure block can get more than full */))
-=======
                 let gas_per_tx = (fill_percent as u64 * max_gas_per_block) / (num_txs * 100);
                 println!("Filling blocks to {fill_percent}% ({}/{max_gas_per_block}); sending {num_txs} txs with gas limit {gas_per_tx}", fill_percent as u64 * max_gas_per_block / 100);
                 let spam_txs = (0..num_txs)
->>>>>>> 21869fdf
                     .map(|_| {
                         SpamRequest::Tx(FunctionCallDefinition {
                             to: "{SpamMe}".to_owned(),
