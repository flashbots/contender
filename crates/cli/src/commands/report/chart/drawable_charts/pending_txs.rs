--- conflicted
+++ resolved
@@ -88,11 +88,7 @@
             .configure_mesh()
             .disable_x_mesh()
             .x_desc("Timestamp          ")
-<<<<<<< HEAD
-            .x_label_formatter(&|timestamp| format!("                 {}", timestamp))
-=======
             .x_label_formatter(&|timestamp| format!("                 {timestamp}"))
->>>>>>> 21869fdf
             .x_label_style(
                 ("sans-serif", 15)
                     .into_text_style(root)
