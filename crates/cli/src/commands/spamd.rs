--- conflicted
+++ resolved
@@ -33,10 +33,6 @@
     });
 
     let mut scenario = args.init_scenario(db).await?;
-<<<<<<< HEAD
-=======
-    let rpc_client = scenario.rpc_client.clone();
->>>>>>> 8da73255
 
     // collects run IDs from the spam command
     let mut run_ids = vec![];
