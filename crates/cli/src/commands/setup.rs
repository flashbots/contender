use crate::util::{
    check_private_keys_fns, find_insufficient_balances, fund_accounts, get_signers_with_defaults,
    EngineParams,
};
use alloy::{
    consensus::TxType,
    network::AnyNetwork,
    primitives::utils::{format_ether, parse_ether},
    providers::{DynProvider, Provider, ProviderBuilder},
    signers::local::PrivateKeySigner,
    transports::http::reqwest::Url,
};
use contender_core::generator::PlanConfig;
use contender_core::{
    agent_controller::{AgentStore, SignerStore},
    error::ContenderError,
    generator::RandSeed,
    test_scenario::{TestScenario, TestScenarioParams},
};
use contender_engine_provider::DEFAULT_BLOCK_TIME;
use contender_testfile::TestConfig;
<<<<<<< HEAD
use std::{str::FromStr, time::Duration};
=======
use std::{
    str::FromStr,
    sync::{
        atomic::{AtomicBool, Ordering},
        Arc,
    },
    time::Duration,
};
>>>>>>> 7ec6f186

use super::common::ScenarioSendTxsCliArgs;

#[derive(Debug, clap::Args)]
pub struct SetupCliArgs {
    #[command(flatten)]
    pub args: ScenarioSendTxsCliArgs,
}

pub async fn setup(
    db: &(impl contender_core::db::DbOps + Clone + Send + Sync + 'static),
    args: SetupCommandArgs,
) -> Result<(), Box<dyn std::error::Error>> {
    let SetupCommandArgs {
        testfile,
        rpc_url,
        private_keys,
        min_balance,
        seed,
        tx_type,
        engine_params,
    } = args;

    let url = Url::parse(rpc_url.as_ref()).expect("Invalid RPC URL");
    let rpc_client = DynProvider::new(
        ProviderBuilder::new()
            .network::<AnyNetwork>()
            .on_http(url.to_owned()),
    );
    let testconfig: TestConfig = TestConfig::from_file(testfile.as_ref())?;
    let min_balance = parse_ether(&min_balance)?;

    let user_signers = private_keys
        .as_ref()
        .unwrap_or(&vec![])
        .iter()
        .map(|key| PrivateKeySigner::from_str(key).expect("invalid private key"))
        .collect::<Vec<PrivateKeySigner>>();

    let user_signers_with_defaults = get_signers_with_defaults(private_keys);

    check_private_keys_fns(
        &testconfig.setup.to_owned().unwrap_or_default(),
        &user_signers_with_defaults,
    );

    // ensure user-provided accounts have sufficient balance
    let broke_accounts = find_insufficient_balances(
        &user_signers.iter().map(|s| s.address()).collect::<Vec<_>>(),
        min_balance,
        &rpc_client,
    )
    .await?;
    if !broke_accounts.is_empty() {
        return Err(ContenderError::SetupError(
            "Insufficient balance in provided user account(s).",
            Some(format!(
                "{:?}",
                broke_accounts
                    .iter()
                    .map(|(addr, bal)| format!("{}: {} ETH", addr, format_ether(*bal)))
                    .collect::<Vec<_>>()
            )),
        )
        .into());
    }

    // load agents from setup and create pools
    let from_pool_declarations =
        [testconfig.get_setup_pools(), testconfig.get_create_pools()].concat();

    // create agents for each from_pool declaration
    let mut agents = AgentStore::new();
    for from_pool in &from_pool_declarations {
        if agents.has_agent(from_pool) {
            continue;
        }

        let agent = SignerStore::new_random(1, &seed, from_pool);
        agents.add_agent(from_pool, agent);
    }

    // user-provided signers must be pre-funded
    let admin_signer = user_signers_with_defaults[0].to_owned();
    let all_agent_addresses = agents.all_signer_addresses();

    let params = TestScenarioParams {
        rpc_url: url,
        builder_rpc_url: None,
        signers: user_signers_with_defaults,
        agent_store: agents,
        tx_type,
        gas_price_percent_add: None,
        pending_tx_timeout_secs: 12,
    };

    fund_accounts(
        &all_agent_addresses,
        &admin_signer,
        &rpc_client,
        min_balance,
        tx_type,
        &engine_params,
    )
    .await?;

    let mut scenario = TestScenario::new(
        testconfig.to_owned(),
        db.clone().into(),
        seed,
        params,
        engine_params.engine_provider,
    )
    .await?;

    let total_cost = scenario.estimate_setup_cost().await?;
    if min_balance < total_cost {
        return Err(ContenderError::SetupError(
            "Insufficient balance in admin account.",
            Some(format!(
                "Admin account balance: {} ETH, required: {} ETH.\nSet --min-balance to {} or higher.",
                format_ether(min_balance),
                format_ether(total_cost),
                format_ether(total_cost),
            )),
        )
        .into());
    }

<<<<<<< HEAD
    // derive block time from last two blocks. if two blocks don't exist, assume block time is 1s
    let block_num = rpc_client
        .get_block_number()
        .await
        .map_err(|e| ContenderError::with_err(e, "failed to get block number"))?;

    let block_time_secs = if block_num > 0 {
        let mut timestamps = vec![];
        for i in [0_u64, 1] {
            let block = rpc_client
                .get_block_by_number((block_num - i).into())
                .await
                .map_err(|e| ContenderError::with_err(e, "failed to get block"))?;
            if let Some(block) = block {
                timestamps.push(block.header.timestamp);
            }
        }
        if timestamps.len() == 2 {
            (timestamps[0] - timestamps[1]).max(1)
        } else {
            1
        }
    } else {
        1
    };

    let timekeeper_handle = tokio::spawn(async move {
        let safe_time = (testconfig.create.iter().len() + 10) as u64 * block_time_secs;
        tokio::time::sleep(Duration::from_secs(safe_time)).await;
        println!("Contract deployment has been waiting for more than 10 blocks... Press Ctrl+C to cancel.");
    });
=======
    let done = AtomicBool::new(false);
    let is_done = Arc::new(done);

    if engine_params.call_fcu && scenario.auth_provider.is_some() {
        let auth_client = scenario.auth_provider.clone().expect("auth provider");
        let is_done = is_done.clone();

        // spawn a task to advance the chain periodically while setup is running
        tokio::task::spawn(async move {
            loop {
                if is_done.load(Ordering::SeqCst) {
                    break;
                }

                auth_client
                    .advance_chain(DEFAULT_BLOCK_TIME)
                    .await
                    .expect("failed to advance chain");

                tokio::time::sleep(Duration::from_millis(100)).await;
            }
        });
    }
>>>>>>> 7ec6f186

    scenario.deploy_contracts().await?;
    timekeeper_handle.abort();
    println!("Finished deploying contracts. Running setup txs...");
    scenario.run_setup().await?;
    println!("Setup complete. To run the scenario, use the `spam` command.");

    // stop advancing the chain
    is_done.store(true, Ordering::SeqCst);

    Ok(())
}

pub struct SetupCommandArgs {
    pub testfile: String,
    pub rpc_url: String,
    pub private_keys: Option<Vec<String>>,
    pub min_balance: String,
    pub seed: RandSeed,
    pub tx_type: TxType,
    pub engine_params: EngineParams,
}<|MERGE_RESOLUTION|>--- conflicted
+++ resolved
@@ -19,9 +19,6 @@
 };
 use contender_engine_provider::DEFAULT_BLOCK_TIME;
 use contender_testfile::TestConfig;
-<<<<<<< HEAD
-use std::{str::FromStr, time::Duration};
-=======
 use std::{
     str::FromStr,
     sync::{
@@ -30,7 +27,6 @@
     },
     time::Duration,
 };
->>>>>>> 7ec6f186
 
 use super::common::ScenarioSendTxsCliArgs;
 
@@ -160,7 +156,6 @@
         .into());
     }
 
-<<<<<<< HEAD
     // derive block time from last two blocks. if two blocks don't exist, assume block time is 1s
     let block_num = rpc_client
         .get_block_number()
@@ -192,7 +187,6 @@
         tokio::time::sleep(Duration::from_secs(safe_time)).await;
         println!("Contract deployment has been waiting for more than 10 blocks... Press Ctrl+C to cancel.");
     });
-=======
     let done = AtomicBool::new(false);
     let is_done = Arc::new(done);
 
@@ -216,7 +210,6 @@
             }
         });
     }
->>>>>>> 7ec6f186
 
     scenario.deploy_contracts().await?;
     timekeeper_handle.abort();
