--- conflicted
+++ resolved
@@ -37,7 +37,6 @@
 pub async fn setup(
     db: &(impl contender_core::db::DbOps + Clone + Send + Sync + 'static),
     args: SetupCommandArgs,
-    override_senders: bool,
 ) -> Result<(), Box<dyn std::error::Error>> {
     let ScenarioSendTxsCliArgs {
         rpc_url,
@@ -46,6 +45,7 @@
         tx_type,
         env,
         bundle_type,
+        override_senders,
         ..
     } = args.eth_json_rpc_args.clone();
     let engine_params = args.engine_params().await?;
@@ -142,7 +142,6 @@
         sync_nonces_after_batch: true,
     };
 
-<<<<<<< HEAD
     // skip funding accounts if override_senders is false
     if !override_senders {
         fund_accounts(
@@ -150,22 +149,11 @@
             &admin_signer,
             &rpc_client,
             min_balance,
-            tx_type,
+            tx_type.into(),
             &engine_params,
         )
         .await?;
     }
-=======
-    fund_accounts(
-        &all_agent_addresses,
-        &admin_signer,
-        &rpc_client,
-        min_balance,
-        tx_type.into(),
-        &engine_params,
-    )
-    .await?;
->>>>>>> 44f140bf
 
     let mut scenario = TestScenario::new(
         testconfig.to_owned(),
