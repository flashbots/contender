use super::common::{ScenarioSendTxsCliArgs, SendSpamCliArgs};
use crate::util::{
    check_private_keys, fund_accounts, get_signers_with_defaults, spam_callback_default,
    EngineParams, SpamCallbackType,
};
use alloy::{
    consensus::TxType,
    network::AnyNetwork,
    primitives::{
        utils::{format_ether, parse_ether},
        U256,
    },
    providers::{DynProvider, ProviderBuilder},
    transports::http::reqwest::Url,
};
use contender_core::{
    agent_controller::AgentStore,
    db::DbOps,
    error::ContenderError,
    generator::{seeder::Seeder, templater::Templater, PlanConfig, RandSeed},
    spammer::{BlockwiseSpammer, Spammer, TimedSpammer},
    test_scenario::{TestScenario, TestScenarioParams},
};
use contender_engine_provider::{
    AdvanceChain, AuthProviderEth, AuthProviderOp, DEFAULT_BLOCK_TIME,
};
use contender_testfile::TestConfig;
use std::sync::Arc;
use std::{path::PathBuf, sync::atomic::AtomicBool};

#[derive(Debug)]
pub struct EngineArgs {
    pub auth_rpc_url: String,
    pub jwt_secret: PathBuf,
}

#[derive(Debug)]
pub struct SpamCommandArgs {
    pub testfile: String,
    pub rpc_url: String,
    pub builder_url: Option<String>,
    pub txs_per_block: Option<u64>,
    pub txs_per_second: Option<u64>,
    pub duration: u64,
    pub seed: String,
    pub private_keys: Option<Vec<String>>,
    pub disable_reporting: bool,
    pub min_balance: String,
    pub tx_type: TxType,
    /// Provide to enable engine calls (required to use `call_forkchoice`)
    pub engine_args: Option<EngineArgs>,
    /// Call `engine_forkchoiceUpdated` after each block
    pub call_forkchoice: bool,
    pub gas_price_percent_add: Option<u64>,
    pub timeout_secs: u64,
    /// Use OP RPC provider
    pub use_op: bool,
}

impl SpamCommandArgs {
    pub async fn init_scenario<D: DbOps + Clone + Send + Sync + 'static>(
        &self,
        db: &D,
    ) -> Result<TestScenario<D, RandSeed, TestConfig>, Box<dyn std::error::Error>> {
        if self.use_op {
            init_scenario::<D, AuthProviderOp>(db, self).await
        } else {
            init_scenario::<D, AuthProviderEth>(db, self).await
        }
    }
}

#[derive(Debug, clap::Args)]
pub struct SpamCliArgs {
    #[command(flatten)]
    pub eth_json_rpc_args: ScenarioSendTxsCliArgs,

    #[command(flatten)]
    pub spam_args: SendSpamCliArgs,

    /// Whether to log reports for the spamming run.
    #[arg(
            long,
            long_help = "Prevent tx results from being saved to DB.",
            visible_aliases = &["dr"]
        )]
    pub disable_reporting: bool,

    /// The path to save the report to.
    /// If not provided, the report can be generated with the `report` subcommand.
    /// If provided, the report is saved to the given path.
    #[arg(
        short = 'r',
        long,
        long_help = "Filename of the saved report. May be a fully-qualified path. If not provided, the report can be generated with the `report` subcommand. '.csv' extension is added automatically."
    )]
    pub gen_report: bool,

    /// Adds (gas_price * percent) / 100 to the standard gas price of the transactions.
    #[arg(
        short,
        long,
        long_help = "Adds given percent increase to the standard gas price of the transactions."
    )]
    pub gas_price_percent_add: Option<u64>,
}

/// Initializes a TestScenario with the given arguments.
async fn init_scenario<D: DbOps + Clone + Send + Sync + 'static, E: AdvanceChain>(
    db: &D,
    args: &SpamCommandArgs,
) -> Result<TestScenario<D, RandSeed, TestConfig>, Box<dyn std::error::Error>> {
    println!("Initializing spammer...");
    let SpamCommandArgs {
        txs_per_block,
        txs_per_second,
        testfile,
        duration,
        seed,
        rpc_url,
        builder_url,
        min_balance,
        private_keys,
        tx_type,
        gas_price_percent_add,
        call_forkchoice,
        engine_args,
        timeout_secs,
        use_op,
        ..
    } = &args;

    let testconfig = TestConfig::from_file(testfile)?;
    let rand_seed = RandSeed::seed_from_str(seed);
    let url = Url::parse(rpc_url).expect("Invalid RPC URL");
    let rpc_client = DynProvider::new(
        ProviderBuilder::new()
            .network::<AnyNetwork>()
            .on_http(url.to_owned()),
    );

    let min_balance = parse_ether(min_balance)?;

    let user_signers = get_signers_with_defaults(private_keys.to_owned());
    let spam = testconfig
        .spam
        .as_ref()
        .expect("No spam function calls found in testfile");

    if spam.is_empty() {
        return Err(ContenderError::SpamError("No spam calls found in testfile", None).into());
    }

    // distill all from_pool arguments from the spam requests
    let from_pool_declarations = testconfig.get_spam_pools();

    let mut agents = AgentStore::new();
    let txs_per_duration = txs_per_block.unwrap_or(txs_per_second.unwrap_or(spam.len() as u64));
    let signers_per_period = txs_per_duration / from_pool_declarations.len().max(1) as u64;
    agents.init(
        &from_pool_declarations,
        signers_per_period as usize,
        &rand_seed,
    );

    let all_agents = agents.all_agents().collect::<Vec<_>>();
    if (txs_per_duration as usize) < all_agents.len() {
        return Err(ContenderError::SpamError(
            "Not enough signers to cover all agent pools. Set --tps or --tpb to a higher value.",
            format!(
                "signers_per_period: {}, agents: {}",
                signers_per_period,
                all_agents.len()
            )
            .into(),
        )
        .into());
    }

    check_private_keys(&testconfig, &user_signers);

    if txs_per_block.is_some() && txs_per_second.is_some() {
        panic!("Cannot set both --txs-per-block and --txs-per-second");
    }
    if txs_per_block.is_none() && txs_per_second.is_none() {
        panic!("Must set either --txs-per-block (--tpb) or --txs-per-second (--tps)");
    }

    let all_signer_addrs = agents.all_signer_addresses();

    let params = TestScenarioParams {
        rpc_url: url,
        builder_rpc_url: builder_url
            .to_owned()
            .map(|url| Url::parse(&url).expect("Invalid builder URL")),
        signers: user_signers.to_owned(),
        agent_store: agents.to_owned(),
        tx_type: *tx_type,
        gas_price_percent_add: *gas_price_percent_add,
        pending_tx_timeout_secs: *timeout_secs,
    };

    let engine_params = if let Some(engine_args) = engine_args {
        let EngineArgs {
            auth_rpc_url,
            jwt_secret,
        } = &engine_args;
        let auth_provider: Arc<dyn AdvanceChain + Send + Sync + 'static> = if *use_op {
            Arc::new(AuthProviderOp::from_jwt_file(auth_rpc_url, jwt_secret).await?)
        } else {
            Arc::new(AuthProviderEth::from_jwt_file(auth_rpc_url, jwt_secret).await?)
        };
        EngineParams::new(auth_provider, *call_forkchoice)
    } else {
        EngineParams::default()
    };

    fund_accounts(
        &all_signer_addrs,
        &user_signers[0],
        &rpc_client,
        min_balance,
        *tx_type,
        &engine_params,
    )
    .await?;

    let scenario = TestScenario::new(
        testconfig,
        db.clone().into(),
        rand_seed,
        params,
        engine_params.engine_provider,
    )
    .await?;

    // don't multiply by TPS or TPB, because that number scales the number of accounts; this cost is per account
    let total_cost = U256::from(*duration) * scenario.get_max_spam_cost(&user_signers).await?;
    if min_balance < U256::from(total_cost) {
        return Err(ContenderError::SpamError(
            "min_balance is not enough to cover the cost of the spam transactions",
            format!(
                "min_balance: {}, total_cost: {}",
                format_ether(min_balance),
                format_ether(total_cost)
            )
            .into(),
        )
        .into());
    }

    Ok(scenario)
}

/// Runs spammer and returns run ID.
pub async fn spam<
    D: DbOps + Clone + Send + Sync + 'static,
    S: Seeder + Send + Sync + Clone,
    P: PlanConfig<String> + Templater<String> + Send + Sync + Clone,
>(
    db: &D,
    args: &SpamCommandArgs,
    test_scenario: &mut TestScenario<D, S, P>,
) -> Result<Option<u64>, Box<dyn std::error::Error>> {
    let SpamCommandArgs {
        txs_per_block,
        txs_per_second,
        testfile,
        duration,
        disable_reporting,
        call_forkchoice,
        engine_args,
        ..
    } = args;

    let mut run_id = None;

    let rpc_client = test_scenario.rpc_client.clone();
    let auth_client = test_scenario.auth_provider.to_owned().map(|p| p.clone());

    // thread-safe flag to stop spammer at different stages
    let done_fcu = AtomicBool::new(false);
    let is_fcu_done = Arc::new(done_fcu);
    let done_sending = AtomicBool::new(false);
    let is_sending_done = Arc::new(done_sending);

    // run loop in background to call fcu when spamming is done
    if engine_args.is_some() {
        let is_fcu_done = is_fcu_done.clone();
        let is_sending_done = is_sending_done.clone();
        let auth_client = auth_client.clone();
        tokio::spawn(async move {
            loop {
                if is_fcu_done.load(std::sync::atomic::Ordering::SeqCst) {
                    break;
                }
                if is_sending_done.load(std::sync::atomic::Ordering::SeqCst) {
                    if let Some(auth_client) = &auth_client {
                        let res = auth_client.advance_chain(DEFAULT_BLOCK_TIME).await;
                        if let Err(e) = res {
                            println!("Error advancing chain: {}", e);
                        }
                    }
                }
                tokio::time::sleep(std::time::Duration::from_millis(1000)).await;
            }
        });
    }

    // trigger blockwise spammer
    if let Some(txs_per_block) = txs_per_block {
        println!("Blockwise spamming with {} txs per block", txs_per_block);
        let spammer = BlockwiseSpammer {};

        match spam_callback_default(
            !disable_reporting,
            *call_forkchoice,
            Some(rpc_client.clone()),
            auth_client,
        )
        .await
        {
            SpamCallbackType::Log(tx_callback) => {
                let timestamp = std::time::SystemTime::now()
                    .duration_since(std::time::UNIX_EPOCH)
                    .expect("Time went backwards")
                    .as_millis();
                run_id =
                    Some(db.insert_run(timestamp as u64, txs_per_block * duration, testfile)?);
                spammer
                    .spam_rpc(
                        test_scenario,
                        *txs_per_block,
                        *duration,
                        run_id,
                        tx_callback.into(),
                        is_sending_done.clone(),
                    )
                    .await?;
            }
            SpamCallbackType::Nil(tx_callback) => {
                spammer
<<<<<<< HEAD
                    .spam_rpc(
                        test_scenario,
                        *txs_per_block as usize,
                        *duration as usize,
                        None,
                        tx_callback.into(),
                        is_sending_done.clone(),
                    )
=======
                    .spam_rpc(test_scenario, *txs_per_block, *duration, None, cback.into())
>>>>>>> 96f31e0e
                    .await?;
            }
        };
        return Ok(run_id);
    }

    // trigger timed spammer
    let tps = txs_per_second.unwrap_or(10);
    println!("Timed spamming with {} txs per second", tps);
<<<<<<< HEAD
    let interval = std::time::Duration::from_secs(1);
    let spammer = TimedSpammer::new(interval);
    match spam_callback_default(
        !disable_reporting,
        *call_forkchoice,
        rpc_client.into(),
        auth_client,
    )
    .await
    {
        SpamCallbackType::Log(tx_callback) => {
=======
    let spammer = TimedSpammer::new(std::time::Duration::from_secs(1));
    match spam_callback_default(!disable_reporting, Some(&rpc_client)).await {
        SpamCallbackType::Log(cback) => {
>>>>>>> 96f31e0e
            let timestamp = std::time::SystemTime::now()
                .duration_since(std::time::UNIX_EPOCH)
                .expect("Time went backwards")
                .as_millis();
            run_id = Some(db.insert_run(timestamp as u64, tps * duration, testfile)?);
            spammer
<<<<<<< HEAD
                .spam_rpc(
                    test_scenario,
                    tps as usize,
                    *duration as usize,
                    run_id,
                    tx_callback.into(),
                    is_sending_done.clone(),
                )
=======
                .spam_rpc(test_scenario, tps, *duration, run_id, cback.into())
>>>>>>> 96f31e0e
                .await?;
        }
        SpamCallbackType::Nil(tx_callback) => {
            spammer
<<<<<<< HEAD
                .spam_rpc(
                    test_scenario,
                    tps as usize,
                    *duration as usize,
                    None,
                    tx_callback.into(),
                    is_sending_done.clone(),
                )
=======
                .spam_rpc(test_scenario, tps, *duration, None, cback.into())
>>>>>>> 96f31e0e
                .await?;
        }
    };
    is_fcu_done.store(true, std::sync::atomic::Ordering::SeqCst);

    Ok(run_id)
}<|MERGE_RESOLUTION|>--- conflicted
+++ resolved
@@ -34,6 +34,41 @@
     pub jwt_secret: PathBuf,
 }
 
+#[derive(Debug, clap::Args)]
+pub struct SpamCliArgs {
+    #[command(flatten)]
+    pub eth_json_rpc_args: ScenarioSendTxsCliArgs,
+
+    #[command(flatten)]
+    pub spam_args: SendSpamCliArgs,
+
+    /// Whether to log reports for the spamming run.
+    #[arg(
+            long,
+            long_help = "Prevent tx results from being saved to DB.",
+            visible_aliases = &["dr"]
+        )]
+    pub disable_reporting: bool,
+
+    /// The path to save the report to.
+    /// If not provided, the report can be generated with the `report` subcommand.
+    /// If provided, the report is saved to the given path.
+    #[arg(
+        short = 'r',
+        long,
+        long_help = "Filename of the saved report. May be a fully-qualified path. If not provided, the report can be generated with the `report` subcommand. '.csv' extension is added automatically."
+    )]
+    pub gen_report: bool,
+
+    /// Adds (gas_price * percent) / 100 to the standard gas price of the transactions.
+    #[arg(
+        short,
+        long,
+        long_help = "Adds given percent increase to the standard gas price of the transactions."
+    )]
+    pub gas_price_percent_add: Option<u64>,
+}
+
 #[derive(Debug)]
 pub struct SpamCommandArgs {
     pub testfile: String,
@@ -62,110 +97,62 @@
         &self,
         db: &D,
     ) -> Result<TestScenario<D, RandSeed, TestConfig>, Box<dyn std::error::Error>> {
-        if self.use_op {
-            init_scenario::<D, AuthProviderOp>(db, self).await
-        } else {
-            init_scenario::<D, AuthProviderEth>(db, self).await
-        }
-    }
-}
-
-#[derive(Debug, clap::Args)]
-pub struct SpamCliArgs {
-    #[command(flatten)]
-    pub eth_json_rpc_args: ScenarioSendTxsCliArgs,
-
-    #[command(flatten)]
-    pub spam_args: SendSpamCliArgs,
-
-    /// Whether to log reports for the spamming run.
-    #[arg(
-            long,
-            long_help = "Prevent tx results from being saved to DB.",
-            visible_aliases = &["dr"]
-        )]
-    pub disable_reporting: bool,
-
-    /// The path to save the report to.
-    /// If not provided, the report can be generated with the `report` subcommand.
-    /// If provided, the report is saved to the given path.
-    #[arg(
-        short = 'r',
-        long,
-        long_help = "Filename of the saved report. May be a fully-qualified path. If not provided, the report can be generated with the `report` subcommand. '.csv' extension is added automatically."
-    )]
-    pub gen_report: bool,
-
-    /// Adds (gas_price * percent) / 100 to the standard gas price of the transactions.
-    #[arg(
-        short,
-        long,
-        long_help = "Adds given percent increase to the standard gas price of the transactions."
-    )]
-    pub gas_price_percent_add: Option<u64>,
-}
-
-/// Initializes a TestScenario with the given arguments.
-async fn init_scenario<D: DbOps + Clone + Send + Sync + 'static, E: AdvanceChain>(
-    db: &D,
-    args: &SpamCommandArgs,
-) -> Result<TestScenario<D, RandSeed, TestConfig>, Box<dyn std::error::Error>> {
-    println!("Initializing spammer...");
-    let SpamCommandArgs {
-        txs_per_block,
-        txs_per_second,
-        testfile,
-        duration,
-        seed,
-        rpc_url,
-        builder_url,
-        min_balance,
-        private_keys,
-        tx_type,
-        gas_price_percent_add,
-        call_forkchoice,
-        engine_args,
-        timeout_secs,
-        use_op,
-        ..
-    } = &args;
-
-    let testconfig = TestConfig::from_file(testfile)?;
-    let rand_seed = RandSeed::seed_from_str(seed);
-    let url = Url::parse(rpc_url).expect("Invalid RPC URL");
-    let rpc_client = DynProvider::new(
-        ProviderBuilder::new()
-            .network::<AnyNetwork>()
-            .on_http(url.to_owned()),
-    );
-
-    let min_balance = parse_ether(min_balance)?;
-
-    let user_signers = get_signers_with_defaults(private_keys.to_owned());
-    let spam = testconfig
-        .spam
-        .as_ref()
-        .expect("No spam function calls found in testfile");
-
-    if spam.is_empty() {
-        return Err(ContenderError::SpamError("No spam calls found in testfile", None).into());
-    }
-
-    // distill all from_pool arguments from the spam requests
-    let from_pool_declarations = testconfig.get_spam_pools();
-
-    let mut agents = AgentStore::new();
-    let txs_per_duration = txs_per_block.unwrap_or(txs_per_second.unwrap_or(spam.len() as u64));
-    let signers_per_period = txs_per_duration / from_pool_declarations.len().max(1) as u64;
-    agents.init(
-        &from_pool_declarations,
-        signers_per_period as usize,
-        &rand_seed,
-    );
-
-    let all_agents = agents.all_agents().collect::<Vec<_>>();
-    if (txs_per_duration as usize) < all_agents.len() {
-        return Err(ContenderError::SpamError(
+        println!("Initializing spammer...");
+        let SpamCommandArgs {
+            txs_per_block,
+            txs_per_second,
+            testfile,
+            duration,
+            seed,
+            rpc_url,
+            builder_url,
+            min_balance,
+            private_keys,
+            tx_type,
+            gas_price_percent_add,
+            call_forkchoice,
+            engine_args,
+            timeout_secs,
+            use_op,
+            ..
+        } = &self;
+
+        let testconfig = TestConfig::from_file(testfile)?;
+        let rand_seed = RandSeed::seed_from_str(seed);
+        let url = Url::parse(rpc_url).expect("Invalid RPC URL");
+        let rpc_client = DynProvider::new(
+            ProviderBuilder::new()
+                .network::<AnyNetwork>()
+                .on_http(url.to_owned()),
+        );
+
+        let min_balance = parse_ether(min_balance)?;
+
+        let user_signers = get_signers_with_defaults(private_keys.to_owned());
+        let spam = testconfig
+            .spam
+            .as_ref()
+            .expect("No spam function calls found in testfile");
+
+        if spam.is_empty() {
+            return Err(ContenderError::SpamError("No spam calls found in testfile", None).into());
+        }
+
+        // distill all from_pool arguments from the spam requests
+        let from_pool_declarations = testconfig.get_spam_pools();
+
+        let mut agents = AgentStore::new();
+        let txs_per_duration = txs_per_block.unwrap_or(txs_per_second.unwrap_or(spam.len() as u64));
+        let signers_per_period = txs_per_duration / from_pool_declarations.len().max(1) as u64;
+        agents.init(
+            &from_pool_declarations,
+            signers_per_period as usize,
+            &rand_seed,
+        );
+
+        let all_agents = agents.all_agents().collect::<Vec<_>>();
+        if (txs_per_duration as usize) < all_agents.len() {
+            return Err(ContenderError::SpamError(
             "Not enough signers to cover all agent pools. Set --tps or --tpb to a higher value.",
             format!(
                 "signers_per_period: {}, agents: {}",
@@ -175,81 +162,82 @@
             .into(),
         )
         .into());
+        }
+
+        check_private_keys(&testconfig, &user_signers);
+
+        if txs_per_block.is_some() && txs_per_second.is_some() {
+            panic!("Cannot set both --txs-per-block and --txs-per-second");
+        }
+        if txs_per_block.is_none() && txs_per_second.is_none() {
+            panic!("Must set either --txs-per-block (--tpb) or --txs-per-second (--tps)");
+        }
+
+        let all_signer_addrs = agents.all_signer_addresses();
+
+        let params = TestScenarioParams {
+            rpc_url: url,
+            builder_rpc_url: builder_url
+                .to_owned()
+                .map(|url| Url::parse(&url).expect("Invalid builder URL")),
+            signers: user_signers.to_owned(),
+            agent_store: agents.to_owned(),
+            tx_type: *tx_type,
+            gas_price_percent_add: *gas_price_percent_add,
+            pending_tx_timeout_secs: *timeout_secs,
+        };
+
+        let engine_params = if let Some(engine_args) = engine_args {
+            let EngineArgs {
+                auth_rpc_url,
+                jwt_secret,
+            } = &engine_args;
+            let auth_provider: Arc<dyn AdvanceChain + Send + Sync + 'static> = if *use_op {
+                Arc::new(AuthProviderOp::from_jwt_file(auth_rpc_url, jwt_secret).await?)
+            } else {
+                Arc::new(AuthProviderEth::from_jwt_file(auth_rpc_url, jwt_secret).await?)
+            };
+            EngineParams::new(auth_provider, *call_forkchoice)
+        } else {
+            EngineParams::default()
+        };
+
+        fund_accounts(
+            &all_signer_addrs,
+            &user_signers[0],
+            &rpc_client,
+            min_balance,
+            *tx_type,
+            &engine_params,
+        )
+        .await?;
+
+        let scenario = TestScenario::new(
+            testconfig,
+            db.clone().into(),
+            rand_seed,
+            params,
+            engine_params.engine_provider,
+        )
+        .await?;
+
+        // don't multiply by TPS or TPB, because that number scales the number of accounts; this cost is per account
+        let total_cost = U256::from(*duration) * scenario.get_max_spam_cost(&user_signers).await?;
+        if min_balance < U256::from(total_cost) {
+            return Err(ContenderError::SpamError(
+                "min_balance is not enough to cover the cost of the spam transactions",
+                format!(
+                    "min_balance: {}, total_cost: {}",
+                    format_ether(min_balance),
+                    format_ether(total_cost)
+                )
+                .into(),
+            )
+            .into());
+        }
+
+        Ok(scenario)
     }
-
-    check_private_keys(&testconfig, &user_signers);
-
-    if txs_per_block.is_some() && txs_per_second.is_some() {
-        panic!("Cannot set both --txs-per-block and --txs-per-second");
-    }
-    if txs_per_block.is_none() && txs_per_second.is_none() {
-        panic!("Must set either --txs-per-block (--tpb) or --txs-per-second (--tps)");
-    }
-
-    let all_signer_addrs = agents.all_signer_addresses();
-
-    let params = TestScenarioParams {
-        rpc_url: url,
-        builder_rpc_url: builder_url
-            .to_owned()
-            .map(|url| Url::parse(&url).expect("Invalid builder URL")),
-        signers: user_signers.to_owned(),
-        agent_store: agents.to_owned(),
-        tx_type: *tx_type,
-        gas_price_percent_add: *gas_price_percent_add,
-        pending_tx_timeout_secs: *timeout_secs,
-    };
-
-    let engine_params = if let Some(engine_args) = engine_args {
-        let EngineArgs {
-            auth_rpc_url,
-            jwt_secret,
-        } = &engine_args;
-        let auth_provider: Arc<dyn AdvanceChain + Send + Sync + 'static> = if *use_op {
-            Arc::new(AuthProviderOp::from_jwt_file(auth_rpc_url, jwt_secret).await?)
-        } else {
-            Arc::new(AuthProviderEth::from_jwt_file(auth_rpc_url, jwt_secret).await?)
-        };
-        EngineParams::new(auth_provider, *call_forkchoice)
-    } else {
-        EngineParams::default()
-    };
-
-    fund_accounts(
-        &all_signer_addrs,
-        &user_signers[0],
-        &rpc_client,
-        min_balance,
-        *tx_type,
-        &engine_params,
-    )
-    .await?;
-
-    let scenario = TestScenario::new(
-        testconfig,
-        db.clone().into(),
-        rand_seed,
-        params,
-        engine_params.engine_provider,
-    )
-    .await?;
-
-    // don't multiply by TPS or TPB, because that number scales the number of accounts; this cost is per account
-    let total_cost = U256::from(*duration) * scenario.get_max_spam_cost(&user_signers).await?;
-    if min_balance < U256::from(total_cost) {
-        return Err(ContenderError::SpamError(
-            "min_balance is not enough to cover the cost of the spam transactions",
-            format!(
-                "min_balance: {}, total_cost: {}",
-                format_ether(min_balance),
-                format_ether(total_cost)
-            )
-            .into(),
-        )
-        .into());
-    }
-
-    Ok(scenario)
 }
 
 /// Runs spammer and returns run ID.
@@ -276,7 +264,7 @@
     let mut run_id = None;
 
     let rpc_client = test_scenario.rpc_client.clone();
-    let auth_client = test_scenario.auth_provider.to_owned().map(|p| p.clone());
+    let auth_client = test_scenario.auth_provider.to_owned();
 
     // thread-safe flag to stop spammer at different stages
     let done_fcu = AtomicBool::new(false);
@@ -340,18 +328,14 @@
             }
             SpamCallbackType::Nil(tx_callback) => {
                 spammer
-<<<<<<< HEAD
                     .spam_rpc(
                         test_scenario,
-                        *txs_per_block as usize,
-                        *duration as usize,
+                        *txs_per_block,
+                        *duration,
                         None,
                         tx_callback.into(),
                         is_sending_done.clone(),
                     )
-=======
-                    .spam_rpc(test_scenario, *txs_per_block, *duration, None, cback.into())
->>>>>>> 96f31e0e
                     .await?;
             }
         };
@@ -361,9 +345,7 @@
     // trigger timed spammer
     let tps = txs_per_second.unwrap_or(10);
     println!("Timed spamming with {} txs per second", tps);
-<<<<<<< HEAD
-    let interval = std::time::Duration::from_secs(1);
-    let spammer = TimedSpammer::new(interval);
+    let spammer = TimedSpammer::new(std::time::Duration::from_secs(1));
     match spam_callback_default(
         !disable_reporting,
         *call_forkchoice,
@@ -373,45 +355,32 @@
     .await
     {
         SpamCallbackType::Log(tx_callback) => {
-=======
-    let spammer = TimedSpammer::new(std::time::Duration::from_secs(1));
-    match spam_callback_default(!disable_reporting, Some(&rpc_client)).await {
-        SpamCallbackType::Log(cback) => {
->>>>>>> 96f31e0e
             let timestamp = std::time::SystemTime::now()
                 .duration_since(std::time::UNIX_EPOCH)
                 .expect("Time went backwards")
                 .as_millis();
             run_id = Some(db.insert_run(timestamp as u64, tps * duration, testfile)?);
             spammer
-<<<<<<< HEAD
                 .spam_rpc(
                     test_scenario,
-                    tps as usize,
-                    *duration as usize,
+                    tps,
+                    *duration,
                     run_id,
                     tx_callback.into(),
                     is_sending_done.clone(),
                 )
-=======
-                .spam_rpc(test_scenario, tps, *duration, run_id, cback.into())
->>>>>>> 96f31e0e
                 .await?;
         }
         SpamCallbackType::Nil(tx_callback) => {
             spammer
-<<<<<<< HEAD
                 .spam_rpc(
                     test_scenario,
-                    tps as usize,
-                    *duration as usize,
+                    tps,
+                    *duration,
                     None,
                     tx_callback.into(),
                     is_sending_done.clone(),
                 )
-=======
-                .spam_rpc(test_scenario, tps, *duration, None, cback.into())
->>>>>>> 96f31e0e
                 .await?;
         }
     };
