--- conflicted
+++ resolved
@@ -1,14 +1,8 @@
-<<<<<<< HEAD
-use std::path::PathBuf;
-use std::sync::Arc;
-
-=======
 use super::common::{ScenarioSendTxsCliArgs, SendSpamCliArgs};
 use crate::util::{
     check_private_keys, fund_accounts, get_signers_with_defaults, spam_callback_default,
     SpamCallbackType,
 };
->>>>>>> 41972353
 use alloy::{
     consensus::TxType,
     network::AnyNetwork,
@@ -23,29 +17,23 @@
     agent_controller::AgentStore,
     db::DbOps,
     error::ContenderError,
-<<<<<<< HEAD
     eth_engine::get_auth_provider,
     generator::RandSeed,
-=======
     generator::{seeder::Seeder, templater::Templater, types::AnyProvider, PlanConfig, RandSeed},
->>>>>>> 41972353
     spammer::{BlockwiseSpammer, Spammer, TimedSpammer},
     test_scenario::{TestScenario, TestScenarioParams},
 };
 use contender_sqlite::SqliteDb;
 use contender_testfile::TestConfig;
+use std::path::PathBuf;
 use std::sync::Arc;
 
-<<<<<<< HEAD
-/// Runs spammer and returns run ID.
-pub async fn spam(
-    db: &(impl DbOps + Clone + Send + Sync + 'static),
-    args: SpamCommandArgs,
-) -> Result<u64, Box<dyn std::error::Error>> {
-    let testconfig = TestConfig::from_file(&args.testfile)?;
-    let rand_seed = RandSeed::seed_from_str(&args.seed);
-    let url = Url::parse(&args.rpc_url).expect("Invalid RPC URL");
-=======
+#[derive(Debug)]
+pub struct EngineArgs {
+    pub auth_rpc_url: String,
+    pub jwt_secret: PathBuf,
+}
+
 #[derive(Debug)]
 pub struct SpamCommandArgs {
     pub testfile: String,
@@ -60,6 +48,10 @@
     pub min_balance: String,
     pub tx_type: TxType,
     pub gas_price_percent_add: Option<u16>,
+    /// Provide to enable engine calls (required to use `call_forkchoice`)
+    pub engine_args: Option<EngineArgs>,
+    /// Call `engine_forkchoiceUpdated` after each block
+    pub call_forkchoice: bool,
 }
 
 impl SpamCommandArgs {
@@ -134,26 +126,23 @@
         private_keys,
         tx_type,
         gas_price_percent_add,
+        call_forkchoice,
         ..
     } = &args;
 
     let testconfig = TestConfig::from_file(testfile)?;
     let rand_seed = RandSeed::seed_from_str(seed);
     let url = Url::parse(rpc_url).expect("Invalid RPC URL");
->>>>>>> 41972353
     let rpc_client = DynProvider::new(
         ProviderBuilder::new()
             .network::<AnyNetwork>()
             .on_http(url.to_owned()),
     );
-<<<<<<< HEAD
     let auth_client = if let Some(engine_args) = args.engine_args {
         Some(get_auth_provider(&engine_args.auth_rpc_url, engine_args.jwt_secret).await?)
     } else {
         None
     };
-=======
->>>>>>> 41972353
 
     let duration = duration.unwrap_or_default();
     let min_balance = parse_ether(min_balance)?;
@@ -209,12 +198,8 @@
         &user_signers[0],
         &rpc_client,
         min_balance,
-<<<<<<< HEAD
-        args.tx_type,
-        (auth_client.clone(), args.call_forkchoice),
-=======
         *tx_type,
->>>>>>> 41972353
+        (auth_client.clone(), *call_forkchoice),
     )
     .await?;
 
@@ -228,25 +213,15 @@
                 .to_owned()
                 .map(|url| Url::parse(&url).expect("Invalid builder URL")),
             signers: user_signers.to_owned(),
-<<<<<<< HEAD
-            agent_store: agents,
-            tx_type: args.tx_type,
-            gas_price_percent_add: args.gas_price_percent_add,
-=======
             agent_store: agents.to_owned(),
             tx_type: *tx_type,
             gas_price_percent_add: *gas_price_percent_add,
->>>>>>> 41972353
         },
     )
     .await?;
 
-<<<<<<< HEAD
-    let total_cost = scenario.get_max_spam_cost(&user_signers).await? * U256::from(duration);
-=======
     // don't multiply by TPS or TPB, because that number scales the number of accounts; this cost is per account
     let total_cost = U256::from(duration) * scenario.get_max_spam_cost(&user_signers).await?;
->>>>>>> 41972353
     if min_balance < U256::from(total_cost) {
         return Err(ContenderError::SpamError(
             "min_balance is not enough to cover the cost of the spam transactions",
@@ -283,6 +258,7 @@
         testfile,
         duration,
         disable_reporting,
+        call_forkchoice,
         ..
     } = args;
 
@@ -296,20 +272,15 @@
         println!("Blockwise spamming with {} txs per block", txs_per_block);
         let spammer = BlockwiseSpammer {};
 
-<<<<<<< HEAD
         match spam_callback_default(
-            !args.disable_reports,
-            args.call_forkchoice,
+            !disable_reporting,
+            call_forkchoice,
             Some(Arc::new(rpc_client)),
             auth_client.map(Arc::new),
         )
         .await
         {
             SpamCallbackType::Log(tx_callback) => {
-=======
-        match spam_callback_default(!disable_reporting, Some(&rpc_client)).await {
-            SpamCallbackType::Log(cback) => {
->>>>>>> 41972353
                 let timestamp = std::time::SystemTime::now()
                     .duration_since(std::time::UNIX_EPOCH)
                     .expect("Time went backwards")
@@ -321,29 +292,20 @@
                         test_scenario,
                         *txs_per_block,
                         duration,
-<<<<<<< HEAD
                         Some(run_id),
                         tx_callback.into(),
-=======
-                        run_id,
-                        cback.into(),
->>>>>>> 41972353
                     )
                     .await?;
             }
             SpamCallbackType::Nil(tx_callback) => {
                 spammer
-<<<<<<< HEAD
                     .spam_rpc(
                         &mut scenario,
-                        txs_per_block,
+                        *txs_per_block,
                         duration,
                         None,
                         tx_callback.to_owned().into(),
                     )
-=======
-                    .spam_rpc(test_scenario, *txs_per_block, duration, None, cback.into())
->>>>>>> 41972353
                     .await?;
             }
         };
@@ -355,9 +317,8 @@
     println!("Timed spamming with {} txs per second", tps);
     let interval = std::time::Duration::from_secs(1);
     let spammer = TimedSpammer::new(interval);
-<<<<<<< HEAD
     match spam_callback_default(
-        !args.disable_reports,
+        !disable_reporting,
         args.call_forkchoice,
         Arc::new(rpc_client).into(),
         auth_client.map(Arc::new),
@@ -365,15 +326,10 @@
     .await
     {
         SpamCallbackType::Log(tx_callback) => {
-=======
-    match spam_callback_default(!disable_reporting, Some(&rpc_client)).await {
-        SpamCallbackType::Log(cback) => {
->>>>>>> 41972353
             let timestamp = std::time::SystemTime::now()
                 .duration_since(std::time::UNIX_EPOCH)
                 .expect("Time went backwards")
                 .as_millis();
-<<<<<<< HEAD
             run_id = db.insert_run(timestamp as u64, tps * duration, &args.testfile)?;
 
             spammer
@@ -384,52 +340,14 @@
                     Some(run_id),
                     tx_callback.into(),
                 )
-=======
-            run_id = Some(db.insert_run(timestamp as u64, tps * duration, testfile)?);
-            spammer
-                .spam_rpc(test_scenario, tps, duration, run_id, cback.into())
->>>>>>> 41972353
                 .await?;
         }
         SpamCallbackType::Nil(cback) => {
             spammer
-<<<<<<< HEAD
                 .spam_rpc(&mut scenario, tps, duration, None, cback.to_owned().into())
-=======
-                .spam_rpc(test_scenario, tps, duration, None, cback.into())
->>>>>>> 41972353
                 .await?;
         }
     };
 
     Ok(run_id)
-<<<<<<< HEAD
-}
-
-#[derive(Debug)]
-pub struct EngineArgs {
-    pub auth_rpc_url: String,
-    pub jwt_secret: PathBuf,
-}
-
-#[derive(Debug)]
-pub struct SpamCommandArgs {
-    pub testfile: String,
-    pub rpc_url: String,
-    pub builder_url: Option<String>,
-    pub txs_per_block: Option<usize>,
-    pub txs_per_second: Option<usize>,
-    pub duration: Option<usize>,
-    pub seed: String,
-    pub private_keys: Option<Vec<String>>,
-    pub disable_reports: bool,
-    pub min_balance: String,
-    pub tx_type: TxType,
-    /// Provide to enable engine calls (required to use `call_forkchoice`)
-    pub engine_args: Option<EngineArgs>,
-    /// Call `engine_forkchoiceUpdated` after each block
-    pub call_forkchoice: bool,
-    pub gas_price_percent_add: Option<u16>,
-=======
->>>>>>> 41972353
 }