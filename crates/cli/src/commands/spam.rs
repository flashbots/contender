use std::path::PathBuf;
use std::sync::Arc;

use alloy::{
    consensus::TxType,
    network::AnyNetwork,
    primitives::{
        utils::{format_ether, parse_ether},
        U256,
    },
    providers::{DynProvider, ProviderBuilder},
    transports::http::reqwest::Url,
};
use contender_core::{
    agent_controller::AgentStore,
    db::DbOps,
    error::ContenderError,
    eth_engine::get_auth_provider,
    generator::RandSeed,
    spammer::{BlockwiseSpammer, Spammer, TimedSpammer},
    test_scenario::{TestScenario, TestScenarioParams},
};
use contender_testfile::TestConfig;

use crate::util::{
    check_private_keys, fund_accounts, get_signers_with_defaults, spam_callback_default,
    SpamCallbackType,
};

/// Runs spammer and returns run ID.
pub async fn spam(
    db: &(impl DbOps + Clone + Send + Sync + 'static),
    args: SpamCommandArgs,
) -> Result<u64, Box<dyn std::error::Error>> {
    let testconfig = TestConfig::from_file(&args.testfile)?;
    let rand_seed = RandSeed::seed_from_str(&args.seed);
    let url = Url::parse(&args.rpc_url).expect("Invalid RPC URL");
    let rpc_client = DynProvider::new(
        ProviderBuilder::new()
            .network::<AnyNetwork>()
            .on_http(url.to_owned()),
    );
    let auth_client = if let Some(engine_args) = args.engine_args {
        Some(get_auth_provider(&engine_args.auth_rpc_url, engine_args.jwt_secret).await?)
    } else {
        None
    };

    let duration = args.duration.unwrap_or_default();
    let min_balance = parse_ether(&args.min_balance)?;

    let user_signers = get_signers_with_defaults(args.private_keys);
    let spam = testconfig
        .spam
        .as_ref()
        .expect("No spam function calls found in testfile");

    if spam.is_empty() {
        return Err(ContenderError::SpamError("No spam calls found in testfile", None).into());
    }

    // distill all from_pool arguments from the spam requests
    let from_pool_declarations = testconfig.get_spam_pools();

    let mut agents = AgentStore::new();
    let signers_per_period = args
        .txs_per_block
        .unwrap_or(args.txs_per_second.unwrap_or(spam.len()));
    agents.init(
        &from_pool_declarations,
        signers_per_period / from_pool_declarations.len().max(1),
        &rand_seed,
    );

    let all_agents = agents.all_agents().collect::<Vec<_>>();
    if signers_per_period < all_agents.len() {
        return Err(ContenderError::SpamError(
            "Not enough signers to cover all spam pools. Set --tps or --tpb to a higher value.",
            format!(
                "signers_per_period: {}, agents: {}",
                signers_per_period,
                all_agents.len()
            )
            .into(),
        )
        .into());
    }

    check_private_keys(&testconfig, &user_signers);

    if args.txs_per_block.is_some() && args.txs_per_second.is_some() {
        panic!("Cannot set both --txs-per-block and --txs-per-second");
    }
    if args.txs_per_block.is_none() && args.txs_per_second.is_none() {
        panic!("Must set either --txs-per-block (--tpb) or --txs-per-second (--tps)");
    }

    let all_signer_addrs = agents.all_signer_addresses();

    fund_accounts(
        &all_signer_addrs,
        &user_signers[0],
        &rpc_client,
        min_balance,
        args.tx_type,
        (auth_client.clone(), args.call_forkchoice),
    )
    .await?;

    let mut run_id = 0;

    let mut scenario = TestScenario::new(
        testconfig,
        db.clone().into(),
        rand_seed,
        TestScenarioParams {
            rpc_url: url,
            builder_rpc_url: args
                .builder_url
                .map(|url| Url::parse(&url).expect("Invalid builder URL")),
            signers: user_signers.to_owned(),
            agent_store: agents,
            tx_type: args.tx_type,
            gas_price_percent_add: args.gas_price_percent_add,
        },
    )
    .await?;

    let total_cost = scenario.get_max_spam_cost(&user_signers).await? * U256::from(duration);
    if min_balance < U256::from(total_cost) {
        return Err(ContenderError::SpamError(
            "min_balance is not enough to cover the cost of the spam transactions",
            format!(
                "min_balance: {}, total_cost: {}",
                format_ether(min_balance),
                format_ether(total_cost)
            )
            .into(),
        )
        .into());
    }

    // trigger blockwise spammer
    if let Some(txs_per_block) = args.txs_per_block {
        println!("Blockwise spamming with {} txs per block", txs_per_block);
        let spammer = BlockwiseSpammer {};

        match spam_callback_default(
            !args.disable_reports,
            args.call_forkchoice,
            Some(Arc::new(rpc_client)),
            auth_client.map(|c| Arc::new(c)).into(),
        )
        .await
        {
            SpamCallbackType::Log(tx_callback) => {
                let timestamp = std::time::SystemTime::now()
                    .duration_since(std::time::UNIX_EPOCH)
                    .expect("Time went backwards")
                    .as_millis();
                run_id =
                    db.insert_run(timestamp as u64, txs_per_block * duration, &args.testfile)?;
                spammer
                    .spam_rpc(
                        &mut scenario,
                        txs_per_block,
                        duration,
                        Some(run_id),
                        tx_callback.into(),
                    )
                    .await?;
            }
            SpamCallbackType::Nil(tx_callback) => {
                spammer
                    .spam_rpc(
                        &mut scenario,
                        txs_per_block,
                        duration,
                        None,
                        tx_callback.to_owned().into(),
                    )
                    .await?;
            }
        };
        return Ok(run_id);
    }

    // trigger timed spammer
    let tps = args.txs_per_second.unwrap_or(10);
    println!("Timed spamming with {} txs per second", tps);
    let interval = std::time::Duration::from_secs(1);
    let spammer = TimedSpammer::new(interval);
    match spam_callback_default(
        !args.disable_reports,
        args.call_forkchoice,
        Arc::new(rpc_client).into(),
        auth_client.map(|c| Arc::new(c)).into(),
    )
    .await
    {
        SpamCallbackType::Log(tx_callback) => {
            let timestamp = std::time::SystemTime::now()
                .duration_since(std::time::UNIX_EPOCH)
                .expect("Time went backwards")
                .as_millis();
            run_id = db.insert_run(timestamp as u64, tps * duration, &args.testfile)?;

            spammer
                .spam_rpc(
                    &mut scenario,
                    tps,
                    duration,
                    Some(run_id),
                    tx_callback.into(),
                )
                .await?;
        }
        SpamCallbackType::Nil(cback) => {
            spammer
                .spam_rpc(&mut scenario, tps, duration, None, cback.to_owned().into())
                .await?;
        }
    };

    println!("done. run_id={}", run_id);
    Ok(run_id)
}

<<<<<<< HEAD
#[derive(Debug)]
pub struct EngineArgs {
    pub auth_rpc_url: String,
    pub jwt_secret: PathBuf,
}
=======
/// Returns the maximum cost of a spam transaction.
///
/// We take `scenario` by value rather than by reference, because we call `prepare_tx_request`
/// and `prepare_spam` which will mutate the scenario (namely the overly-optimistic internal nonce counter).
/// We're not going to run the transactions we generate here; we just want to see the cost of
/// our spam txs, so we can estimate how much the user should provide for `min_balance`.
async fn get_max_spam_cost<D: DbOps + Send + Sync + 'static, S: Seeder + Send + Sync + Clone>(
    scenario: TestScenario<D, S, TestConfig>,
    rpc_client: &AnyProvider,
) -> Result<U256, Box<dyn std::error::Error>> {
    let mut scenario = scenario;

    // load a sample of each spam tx from the scenario
    let sample_txs = scenario
        .prepare_spam(
            &scenario
                .load_txs(PlanType::Spam(
                    scenario
                        .config
                        .spam
                        .to_owned()
                        .map(|s| s.len()) // take the number of spam txs from the testfile
                        .unwrap_or(0),
                    |_named_req| {
                        // we can look at the named request here if needed
                        Ok(None)
                    },
                ))
                .await?,
        )
        .await?
        .iter()
        .map(|ex_payload| match ex_payload {
            ExecutionPayload::SignedTx(_envelope, tx_req) => vec![tx_req.to_owned()],
            ExecutionPayload::SignedTxBundle(_envelopes, tx_reqs) => tx_reqs
                .iter()
                .map(|tx| Box::new(tx.to_owned()))
                .collect::<Vec<_>>(),
        })
        .collect::<Vec<_>>()
        .concat();

    let gas_price = rpc_client.get_gas_price().await?;

    // get gas limit for each tx
    let mut prepared_sample_txs = vec![];
    for tx in sample_txs {
        let tx_req = tx.tx;
        let (prepared_req, _signer) = scenario.prepare_tx_request(&tx_req, gas_price).await?;

        prepared_sample_txs.push(prepared_req);
    }

    // get the highest gas cost of all spam txs
    let highest_gas_cost = prepared_sample_txs
        .iter()
        .map(|tx| {
            let mut gas_price = tx.max_fee_per_gas.unwrap_or(tx.gas_price.unwrap_or(0));
            if let Some(priority_fee) = tx.max_priority_fee_per_gas {
                gas_price += priority_fee;
            }
            println!("gas_price={:?}", gas_price);
            U256::from(gas_price * tx.gas.unwrap_or(0) as u128) + tx.value.unwrap_or(U256::ZERO)
        })
        .max()
        .ok_or(ContenderError::SpamError(
            "failed to get max gas cost for spam txs",
            None,
        ))?;
>>>>>>> 24c209a6

#[derive(Debug)]
pub struct SpamCommandArgs {
    pub testfile: String,
    pub rpc_url: String,
    pub builder_url: Option<String>,
    pub txs_per_block: Option<usize>,
    pub txs_per_second: Option<usize>,
    pub duration: Option<usize>,
    pub seed: String,
    pub private_keys: Option<Vec<String>>,
    pub disable_reports: bool,
    pub min_balance: String,
    pub tx_type: TxType,
    /// Provide to enable engine calls (required to use `call_forkchoice`)
    pub engine_args: Option<EngineArgs>,
    /// Call `engine_forkchoiceUpdated` after each block
    pub call_forkchoice: bool,
    pub gas_price_percent_add: Option<u16>,
}<|MERGE_RESOLUTION|>--- conflicted
+++ resolved
@@ -222,87 +222,14 @@
         }
     };
 
-    println!("done. run_id={}", run_id);
     Ok(run_id)
 }
 
-<<<<<<< HEAD
 #[derive(Debug)]
 pub struct EngineArgs {
     pub auth_rpc_url: String,
     pub jwt_secret: PathBuf,
 }
-=======
-/// Returns the maximum cost of a spam transaction.
-///
-/// We take `scenario` by value rather than by reference, because we call `prepare_tx_request`
-/// and `prepare_spam` which will mutate the scenario (namely the overly-optimistic internal nonce counter).
-/// We're not going to run the transactions we generate here; we just want to see the cost of
-/// our spam txs, so we can estimate how much the user should provide for `min_balance`.
-async fn get_max_spam_cost<D: DbOps + Send + Sync + 'static, S: Seeder + Send + Sync + Clone>(
-    scenario: TestScenario<D, S, TestConfig>,
-    rpc_client: &AnyProvider,
-) -> Result<U256, Box<dyn std::error::Error>> {
-    let mut scenario = scenario;
-
-    // load a sample of each spam tx from the scenario
-    let sample_txs = scenario
-        .prepare_spam(
-            &scenario
-                .load_txs(PlanType::Spam(
-                    scenario
-                        .config
-                        .spam
-                        .to_owned()
-                        .map(|s| s.len()) // take the number of spam txs from the testfile
-                        .unwrap_or(0),
-                    |_named_req| {
-                        // we can look at the named request here if needed
-                        Ok(None)
-                    },
-                ))
-                .await?,
-        )
-        .await?
-        .iter()
-        .map(|ex_payload| match ex_payload {
-            ExecutionPayload::SignedTx(_envelope, tx_req) => vec![tx_req.to_owned()],
-            ExecutionPayload::SignedTxBundle(_envelopes, tx_reqs) => tx_reqs
-                .iter()
-                .map(|tx| Box::new(tx.to_owned()))
-                .collect::<Vec<_>>(),
-        })
-        .collect::<Vec<_>>()
-        .concat();
-
-    let gas_price = rpc_client.get_gas_price().await?;
-
-    // get gas limit for each tx
-    let mut prepared_sample_txs = vec![];
-    for tx in sample_txs {
-        let tx_req = tx.tx;
-        let (prepared_req, _signer) = scenario.prepare_tx_request(&tx_req, gas_price).await?;
-
-        prepared_sample_txs.push(prepared_req);
-    }
-
-    // get the highest gas cost of all spam txs
-    let highest_gas_cost = prepared_sample_txs
-        .iter()
-        .map(|tx| {
-            let mut gas_price = tx.max_fee_per_gas.unwrap_or(tx.gas_price.unwrap_or(0));
-            if let Some(priority_fee) = tx.max_priority_fee_per_gas {
-                gas_price += priority_fee;
-            }
-            println!("gas_price={:?}", gas_price);
-            U256::from(gas_price * tx.gas.unwrap_or(0) as u128) + tx.value.unwrap_or(U256::ZERO)
-        })
-        .max()
-        .ok_or(ContenderError::SpamError(
-            "failed to get max gas cost for spam txs",
-            None,
-        ))?;
->>>>>>> 24c209a6
 
 #[derive(Debug)]
 pub struct SpamCommandArgs {
