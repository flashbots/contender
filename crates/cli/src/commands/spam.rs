--- conflicted
+++ resolved
@@ -3,14 +3,8 @@
     commands::common::EngineParams,
     default_scenarios::BuiltinScenario,
     util::{
-<<<<<<< HEAD
-        check_private_keys, fund_accounts, get_signers_with_defaults, load_testconfig,
-        parse_duration, provider::AuthClient, spam_callback_default, EngineParams,
-        TypedSpamCallback,
-=======
         bold, check_private_keys, fund_accounts, get_signers_with_defaults, load_testconfig,
-        provider::AuthClient, spam_callback_default, TypedSpamCallback,
->>>>>>> c2bfa674
+        parse_duration, provider::AuthClient, spam_callback_default, TypedSpamCallback,
     },
     LATENCY_HIST as HIST, PROM,
 };
@@ -154,30 +148,7 @@
         db: &D,
     ) -> Result<TestScenario<D, RandSeed, TestConfig>, ContenderError> {
         info!("Initializing spammer...");
-<<<<<<< HEAD
-        let SpamCommandArgs {
-            txs_per_block,
-            txs_per_second,
-            scenario,
-            duration,
-            seed,
-            rpc_url,
-            builder_url,
-            min_balance,
-            private_keys,
-            tx_type,
-            bundle_type,
-            pending_timeout_secs,
-            engine_params,
-            loops,
-            accounts_per_agent,
-            ..
-        } = self;
-
-        let mut testconfig = scenario.testconfig().await?;
-=======
         let mut testconfig = self.scenario.testconfig().await?;
->>>>>>> c2bfa674
         let spam_len = testconfig.spam.as_ref().map(|s| s.len()).unwrap_or(0);
         let txs_per_duration = self
             .txs_per_block
@@ -300,15 +271,9 @@
                 .map(|url| Url::parse(&url).expect("Invalid builder URL")),
             signers: user_signers.to_owned(),
             agent_store: agents.to_owned(),
-<<<<<<< HEAD
-            tx_type: *tx_type,
-            bundle_type: *bundle_type,
-            pending_tx_timeout_secs: *pending_timeout_secs,
-=======
             tx_type,
             bundle_type: self.bundle_type,
-            pending_tx_timeout_secs: self.timeout_secs,
->>>>>>> c2bfa674
+            pending_tx_timeout_secs: self.pending_timeout_secs,
             extra_msg_handles: None,
         };
 
