use super::common::{ScenarioSendTxsCliArgs, SendSpamCliArgs};
<<<<<<< HEAD
use crate::util::{
    check_private_keys, fund_accounts, get_signers_with_defaults, spam_callback_default,
    EngineParams, SpamCallbackType,
=======
use crate::{
    util::{
        check_private_keys, fund_accounts, get_signers_with_defaults, spam_callback_default,
        EngineParams, SpamCallbackType,
    },
    LATENCY_HIST as HIST, PROM,
>>>>>>> 21869fdf
};
use alloy::{
    consensus::TxType,
    network::AnyNetwork,
    primitives::{
        utils::{format_ether, parse_ether},
        U256,
    },
    providers::{DynProvider, ProviderBuilder},
    transports::http::reqwest::Url,
};
use contender_core::{
    agent_controller::AgentStore,
    db::DbOps,
    error::ContenderError,
    generator::{seeder::Seeder, templater::Templater, PlanConfig, RandSeed},
    spammer::{BlockwiseSpammer, Spammer, TimedSpammer},
    test_scenario::{TestScenario, TestScenarioParams},
};
use contender_engine_provider::{
    AdvanceChain, AuthProviderEth, AuthProviderOp, DEFAULT_BLOCK_TIME,
};
use contender_testfile::TestConfig;
use std::sync::Arc;
use std::{path::PathBuf, sync::atomic::AtomicBool};

#[derive(Debug)]
pub struct EngineArgs {
    pub auth_rpc_url: String,
    pub jwt_secret: PathBuf,
    pub use_op: bool,
}
pub struct EngineArgs {
    pub auth_rpc_url: String,
    pub jwt_secret: PathBuf,
    pub use_op: bool,
}

impl EngineArgs {
    pub async fn new_provider(
        &self,
    ) -> Result<Arc<dyn AdvanceChain + Send + Sync + 'static>, Box<dyn std::error::Error>> {
        if self.use_op {
            Ok(Arc::new(AuthProviderOp::from_jwt_file(
                &self.auth_rpc_url,
                &self.jwt_secret,
            )?))
        } else {
            Ok(Arc::new(
                AuthProviderEth::from_jwt_file(&self.auth_rpc_url, &self.jwt_secret).await?,
            ))
        }
    }
}

#[derive(Debug, clap::Args)]
pub struct SpamCliArgs {
    #[command(flatten)]
    pub eth_json_rpc_args: ScenarioSendTxsCliArgs,

    #[command(flatten)]
    pub spam_args: SendSpamCliArgs,

    /// Whether to log reports for the spamming run.
    #[arg(
            long,
            long_help = "Prevent tx results from being saved to DB.",
            visible_aliases = &["dr"]
        )]
    pub disable_reporting: bool,

    /// The path to save the report to.
    /// If not provided, the report can be generated with the `report` subcommand.
    /// If provided, the report is saved to the given path.
    #[arg(
        long,
        long_help = "Set this to generate a report for the spam run(s) after spamming.",
        visible_aliases = &["report"]
    )]
    pub gen_report: bool,

    /// Adds (gas_price * percent) / 100 to the standard gas price of the transactions.
    #[arg(
        short,
        long,
        long_help = "Adds given percent increase to the standard gas price of the transactions."
    )]
    pub gas_price_percent_add: Option<u64>,
}

pub struct SpamCommandArgs {
    pub testfile: String,
    pub rpc_url: String,
    pub builder_url: Option<String>,
    pub txs_per_block: Option<u64>,
    pub txs_per_second: Option<u64>,
    pub duration: u64,
    pub seed: String,
    pub private_keys: Option<Vec<String>>,
    pub disable_reporting: bool,
    pub min_balance: String,
    pub tx_type: TxType,
    /// Provide to enable engine calls (required to use `call_forkchoice`)
    pub engine_params: EngineParams,
    pub gas_price_percent_add: Option<u64>,
    pub timeout_secs: u64,
}
<<<<<<< HEAD

/// Initializes a TestScenario with the given arguments.
async fn init_scenario<D: DbOps + Clone + Send + Sync + 'static>(
    db: &D,
    args: &SpamCommandArgs,
) -> Result<InitializedScenario<D>, Box<dyn std::error::Error>> {
    println!("Initializing spammer...");
    let SpamCommandArgs {
        txs_per_block,
        txs_per_second,
        testfile,
        duration,
        seed,
        rpc_url,
        builder_url,
        min_balance,
        private_keys,
        tx_type,
        gas_price_percent_add,
        timeout_secs,
        ..
    } = &args;
impl SpamCommandArgs {
    pub async fn init_scenario<D: DbOps + Clone + Send + Sync + 'static>(
        &self,
        db: &D,
    ) -> Result<TestScenario<D, RandSeed, TestConfig>, Box<dyn std::error::Error>> {
        println!("Initializing spammer...");
        let SpamCommandArgs {
            txs_per_block,
            txs_per_second,
            testfile,
            duration,
            seed,
            rpc_url,
            builder_url,
            min_balance,
            private_keys,
            tx_type,
            gas_price_percent_add,
            timeout_secs,
            engine_params,
            ..
        } = &self;

        let testconfig = TestConfig::from_file(testfile)?;
        let rand_seed = RandSeed::seed_from_str(seed);
        let url = Url::parse(rpc_url).expect("Invalid RPC URL");
        let rpc_client = DynProvider::new(
            ProviderBuilder::new()
                .network::<AnyNetwork>()
                .on_http(url.to_owned()),
        );

=======

impl SpamCommandArgs {
    pub async fn init_scenario<D: DbOps + Clone + Send + Sync + 'static>(
        &self,
        db: &D,
    ) -> Result<TestScenario<D, RandSeed, TestConfig>, Box<dyn std::error::Error>> {
        println!("Initializing spammer...");
        let SpamCommandArgs {
            txs_per_block,
            txs_per_second,
            testfile,
            duration,
            seed,
            rpc_url,
            builder_url,
            min_balance,
            private_keys,
            tx_type,
            gas_price_percent_add,
            timeout_secs,
            engine_params,
            ..
        } = &self;

        let testconfig = TestConfig::from_file(testfile)?;
        let rand_seed = RandSeed::seed_from_str(seed);
        let url = Url::parse(rpc_url).expect("Invalid RPC URL");
        let rpc_client = DynProvider::new(
            ProviderBuilder::new()
                .network::<AnyNetwork>()
                .on_http(url.to_owned()),
        );

>>>>>>> 21869fdf
        let min_balance = parse_ether(min_balance)?;

        let user_signers = get_signers_with_defaults(private_keys.to_owned());
        let spam = testconfig
            .spam
            .as_ref()
            .expect("No spam function calls found in testfile");

        if spam.is_empty() {
            return Err(ContenderError::SpamError("No spam calls found in testfile", None).into());
        }

        // distill all from_pool arguments from the spam requests
        let from_pool_declarations = testconfig.get_spam_pools();

        let mut agents = AgentStore::new();
        let txs_per_duration = txs_per_block.unwrap_or(txs_per_second.unwrap_or(spam.len() as u64));
        let signers_per_period = txs_per_duration / from_pool_declarations.len().max(1) as u64;
        agents.init(
            &from_pool_declarations,
            signers_per_period as usize,
            &rand_seed,
        );

        let all_agents = agents.all_agents().collect::<Vec<_>>();
        if (txs_per_duration as usize) < all_agents.len() {
            return Err(ContenderError::SpamError(
            "Not enough signers to cover all agent pools. Set --tps or --tpb to a higher value.",
            format!(
                "signers_per_period: {}, agents: {}",
                signers_per_period,
                all_agents.len()
            )
            .into(),
        )
        .into());
        }
<<<<<<< HEAD

        check_private_keys(&testconfig, &user_signers);

        if txs_per_block.is_some() && txs_per_second.is_some() {
            panic!("Cannot set both --txs-per-block and --txs-per-second");
        }
        if txs_per_block.is_none() && txs_per_second.is_none() {
            panic!("Must set either --txs-per-block (--tpb) or --txs-per-second (--tps)");
        }

        let all_signer_addrs = agents.all_signer_addresses();

=======

        check_private_keys(&testconfig, &user_signers);

        if txs_per_block.is_some() && txs_per_second.is_some() {
            panic!("Cannot set both --txs-per-block and --txs-per-second");
        }
        if txs_per_block.is_none() && txs_per_second.is_none() {
            panic!("Must set either --txs-per-block (--tpb) or --txs-per-second (--tps)");
        }

        let all_signer_addrs = agents.all_signer_addresses();

>>>>>>> 21869fdf
        let params = TestScenarioParams {
            rpc_url: url,
            builder_rpc_url: builder_url
                .to_owned()
                .map(|url| Url::parse(&url).expect("Invalid builder URL")),
            signers: user_signers.to_owned(),
            agent_store: agents.to_owned(),
            tx_type: *tx_type,
            gas_price_percent_add: *gas_price_percent_add,
            pending_tx_timeout_secs: *timeout_secs,
<<<<<<< HEAD
        },

    // don't multiply by TPS or TPB, because that number scales the number of accounts; this cost is per account
    let total_cost = U256::from(*duration) * scenario.get_max_spam_cost(&user_signers).await?;
    if min_balance < U256::from(total_cost) {
        return Err(ContenderError::SpamError(
            "min_balance is not enough to cover the cost of the spam transactions",
            format!(
                "min_balance: {}, total_cost: {}",
                format_ether(min_balance),
                format_ether(total_cost)
            )
            .into(),
        };

=======
        };

>>>>>>> 21869fdf
        fund_accounts(
            &all_signer_addrs,
            &user_signers[0],
            &rpc_client,
            min_balance,
            *tx_type,
            engine_params,
        )
        .await?;
<<<<<<< HEAD

        let scenario = TestScenario::new(
            testconfig,
            db.clone().into(),
            rand_seed,
            params,
            engine_params.engine_provider.to_owned(),
        )
        .await?;

        // don't multiply by TPS or TPB, because that number scales the number of accounts; this cost is per account
        let total_cost = U256::from(*duration) * scenario.get_max_spam_cost(&user_signers).await?;
        if min_balance < U256::from(total_cost) {
            return Err(ContenderError::SpamError(
                "min_balance is not enough to cover the cost of the spam transactions",
                format!(
                    "min_balance: {}, total_cost: {}",
                    format_ether(min_balance),
                    format_ether(total_cost)
                )
                .into(),
            )
            .into());
        }

=======

        let scenario = TestScenario::new(
            testconfig,
            db.clone().into(),
            rand_seed,
            params,
            engine_params.engine_provider.to_owned(),
            (&PROM, &HIST),
        )
        .await?;

        let total_cost = U256::from(*duration * txs_per_duration)
            * scenario.get_max_spam_cost(&user_signers).await?;
        if min_balance < U256::from(total_cost) {
            return Err(ContenderError::SpamError(
                "min_balance is not enough to cover the cost of the spam transactions",
                format!(
                    "min_balance: {}, total_cost: {}",
                    format_ether(min_balance),
                    format_ether(total_cost)
                )
                .into(),
            )
            .into());
        }

>>>>>>> 21869fdf
        Ok(scenario)
    }
}

/// Runs spammer and returns run ID.
pub async fn spam<
    D: DbOps + Clone + Send + Sync + 'static,
    S: Seeder + Send + Sync + Clone,
    P: PlanConfig<String> + Templater<String> + Send + Sync + Clone,
>(
    db: &D,
    args: &SpamCommandArgs,
    test_scenario: &mut TestScenario<D, S, P>,
) -> Result<Option<u64>, Box<dyn std::error::Error>> {
    let SpamCommandArgs {
        txs_per_block,
        txs_per_second,
        testfile,
        duration,
        disable_reporting,
        engine_params,
        ..
    } = args;

    let mut run_id = None;

    let rpc_client = test_scenario.rpc_client.clone();
    let auth_client = test_scenario.auth_provider.to_owned();

    // thread-safe flag to stop spammer at different stages
    let done_fcu = AtomicBool::new(false);
    let is_fcu_done = Arc::new(done_fcu);
    let done_sending = AtomicBool::new(false);
    let is_sending_done = Arc::new(done_sending);

    // run loop in background to call fcu when spamming is done
    if engine_params.call_fcu {
        let is_fcu_done = is_fcu_done.clone();
        let is_sending_done = is_sending_done.clone();
        let auth_client = auth_client.clone();
        tokio::spawn(async move {
            loop {
                if is_fcu_done.load(std::sync::atomic::Ordering::SeqCst) {
                    break;
                }
                if is_sending_done.load(std::sync::atomic::Ordering::SeqCst) {
                    if let Some(auth_client) = &auth_client {
                        let res = auth_client.advance_chain(DEFAULT_BLOCK_TIME).await;
                        if let Err(e) = res {
<<<<<<< HEAD
                            println!("Error advancing chain: {}", e);
=======
                            println!("Error advancing chain: {e}");
>>>>>>> 21869fdf
                        }
                    }
                }
                tokio::time::sleep(std::time::Duration::from_millis(1000)).await;
            }
        });
    }

    // trigger blockwise spammer
    if let Some(txs_per_block) = txs_per_block {
        println!("Blockwise spamming with {txs_per_block} txs per block");
        let spammer = BlockwiseSpammer::new();

        match spam_callback_default(
            !disable_reporting,
            engine_params.call_fcu,
            Some(rpc_client.clone()),
            auth_client,
<<<<<<< HEAD
=======
            test_scenario.ctx.cancel_token.clone(),
>>>>>>> 21869fdf
        )
        .await
        {
            SpamCallbackType::Log(tx_callback) => {
                let timestamp = std::time::SystemTime::now()
                    .duration_since(std::time::UNIX_EPOCH)
                    .expect("Time went backwards")
                    .as_millis();
                run_id = Some(db.insert_run(
                    timestamp as u64,
                    txs_per_block * duration,
                    testfile,
                    test_scenario.rpc_url.as_str(),
                )?);
                spammer
                    .spam_rpc(
                        test_scenario,
                        *txs_per_block,
                        *duration,
                        run_id,
                        tx_callback.into(),
<<<<<<< HEAD
                        is_sending_done.clone(),
=======
>>>>>>> 21869fdf
                    )
                    .await?;
            }
            SpamCallbackType::Nil(tx_callback) => {
                spammer
                    .spam_rpc(
                        test_scenario,
                        *txs_per_block,
                        *duration,
                        None,
<<<<<<< HEAD
                        cback.into(),
                        tx_callback.into(),
                        is_sending_done.clone(),
=======
                        tx_callback.into(),
>>>>>>> 21869fdf
                    )
                    .await?;
            }
        };
        return Ok(run_id);
    }

    // trigger timed spammer
    let tps = txs_per_second.unwrap_or(10);
<<<<<<< HEAD
    println!("Timed spamming with {} txs per second", tps);
=======
    println!("Timed spamming with {tps} txs per second");
>>>>>>> 21869fdf
    let spammer = TimedSpammer::new(std::time::Duration::from_secs(1));
    match spam_callback_default(
        !disable_reporting,
        engine_params.call_fcu,
        rpc_client.into(),
        auth_client,
<<<<<<< HEAD
=======
        test_scenario.ctx.cancel_token.clone(),
>>>>>>> 21869fdf
    )
    .await
    {
        SpamCallbackType::Log(tx_callback) => {
            let timestamp = std::time::SystemTime::now()
                .duration_since(std::time::UNIX_EPOCH)
                .expect("Time went backwards")
                .as_millis();
            run_id = Some(db.insert_run(
                timestamp as u64,
                tps * duration,
                testfile,
                test_scenario.rpc_url.as_str(),
            )?);
            spammer
<<<<<<< HEAD
                .spam_rpc(
                    test_scenario,
                    tps as usize,
                    *duration as usize,
                    run_id,
                    cback.into(),
                    tx_callback.into(),
                    is_sending_done.clone(),
                )
=======
                .spam_rpc(test_scenario, tps, *duration, run_id, tx_callback.into())
>>>>>>> 21869fdf
                .await?;
        }
        SpamCallbackType::Nil(tx_callback) => {
            spammer
<<<<<<< HEAD
                .spam_rpc(
                    test_scenario,
                    tps as usize,
                    *duration as usize,
                    None,
                    cback.into(),
                    tx_callback.into(),
                    is_sending_done.clone(),
                )
=======
                .spam_rpc(test_scenario, tps, *duration, None, tx_callback.into())
>>>>>>> 21869fdf
                .await?;
        }
    };
    is_fcu_done.store(true, std::sync::atomic::Ordering::SeqCst);

    Ok(run_id)
}<|MERGE_RESOLUTION|>--- conflicted
+++ resolved
@@ -1,16 +1,10 @@
 use super::common::{ScenarioSendTxsCliArgs, SendSpamCliArgs};
-<<<<<<< HEAD
-use crate::util::{
-    check_private_keys, fund_accounts, get_signers_with_defaults, spam_callback_default,
-    EngineParams, SpamCallbackType,
-=======
 use crate::{
     util::{
         check_private_keys, fund_accounts, get_signers_with_defaults, spam_callback_default,
         EngineParams, SpamCallbackType,
     },
     LATENCY_HIST as HIST, PROM,
->>>>>>> 21869fdf
 };
 use alloy::{
     consensus::TxType,
@@ -43,11 +37,6 @@
     pub jwt_secret: PathBuf,
     pub use_op: bool,
 }
-pub struct EngineArgs {
-    pub auth_rpc_url: String,
-    pub jwt_secret: PathBuf,
-    pub use_op: bool,
-}
 
 impl EngineArgs {
     pub async fn new_provider(
@@ -118,29 +107,7 @@
     pub gas_price_percent_add: Option<u64>,
     pub timeout_secs: u64,
 }
-<<<<<<< HEAD
-
-/// Initializes a TestScenario with the given arguments.
-async fn init_scenario<D: DbOps + Clone + Send + Sync + 'static>(
-    db: &D,
-    args: &SpamCommandArgs,
-) -> Result<InitializedScenario<D>, Box<dyn std::error::Error>> {
-    println!("Initializing spammer...");
-    let SpamCommandArgs {
-        txs_per_block,
-        txs_per_second,
-        testfile,
-        duration,
-        seed,
-        rpc_url,
-        builder_url,
-        min_balance,
-        private_keys,
-        tx_type,
-        gas_price_percent_add,
-        timeout_secs,
-        ..
-    } = &args;
+
 impl SpamCommandArgs {
     pub async fn init_scenario<D: DbOps + Clone + Send + Sync + 'static>(
         &self,
@@ -173,41 +140,6 @@
                 .on_http(url.to_owned()),
         );
 
-=======
-
-impl SpamCommandArgs {
-    pub async fn init_scenario<D: DbOps + Clone + Send + Sync + 'static>(
-        &self,
-        db: &D,
-    ) -> Result<TestScenario<D, RandSeed, TestConfig>, Box<dyn std::error::Error>> {
-        println!("Initializing spammer...");
-        let SpamCommandArgs {
-            txs_per_block,
-            txs_per_second,
-            testfile,
-            duration,
-            seed,
-            rpc_url,
-            builder_url,
-            min_balance,
-            private_keys,
-            tx_type,
-            gas_price_percent_add,
-            timeout_secs,
-            engine_params,
-            ..
-        } = &self;
-
-        let testconfig = TestConfig::from_file(testfile)?;
-        let rand_seed = RandSeed::seed_from_str(seed);
-        let url = Url::parse(rpc_url).expect("Invalid RPC URL");
-        let rpc_client = DynProvider::new(
-            ProviderBuilder::new()
-                .network::<AnyNetwork>()
-                .on_http(url.to_owned()),
-        );
-
->>>>>>> 21869fdf
         let min_balance = parse_ether(min_balance)?;
 
         let user_signers = get_signers_with_defaults(private_keys.to_owned());
@@ -245,7 +177,6 @@
         )
         .into());
         }
-<<<<<<< HEAD
 
         check_private_keys(&testconfig, &user_signers);
 
@@ -258,20 +189,6 @@
 
         let all_signer_addrs = agents.all_signer_addresses();
 
-=======
-
-        check_private_keys(&testconfig, &user_signers);
-
-        if txs_per_block.is_some() && txs_per_second.is_some() {
-            panic!("Cannot set both --txs-per-block and --txs-per-second");
-        }
-        if txs_per_block.is_none() && txs_per_second.is_none() {
-            panic!("Must set either --txs-per-block (--tpb) or --txs-per-second (--tps)");
-        }
-
-        let all_signer_addrs = agents.all_signer_addresses();
-
->>>>>>> 21869fdf
         let params = TestScenarioParams {
             rpc_url: url,
             builder_rpc_url: builder_url
@@ -282,26 +199,8 @@
             tx_type: *tx_type,
             gas_price_percent_add: *gas_price_percent_add,
             pending_tx_timeout_secs: *timeout_secs,
-<<<<<<< HEAD
-        },
-
-    // don't multiply by TPS or TPB, because that number scales the number of accounts; this cost is per account
-    let total_cost = U256::from(*duration) * scenario.get_max_spam_cost(&user_signers).await?;
-    if min_balance < U256::from(total_cost) {
-        return Err(ContenderError::SpamError(
-            "min_balance is not enough to cover the cost of the spam transactions",
-            format!(
-                "min_balance: {}, total_cost: {}",
-                format_ether(min_balance),
-                format_ether(total_cost)
-            )
-            .into(),
         };
 
-=======
-        };
-
->>>>>>> 21869fdf
         fund_accounts(
             &all_signer_addrs,
             &user_signers[0],
@@ -311,33 +210,6 @@
             engine_params,
         )
         .await?;
-<<<<<<< HEAD
-
-        let scenario = TestScenario::new(
-            testconfig,
-            db.clone().into(),
-            rand_seed,
-            params,
-            engine_params.engine_provider.to_owned(),
-        )
-        .await?;
-
-        // don't multiply by TPS or TPB, because that number scales the number of accounts; this cost is per account
-        let total_cost = U256::from(*duration) * scenario.get_max_spam_cost(&user_signers).await?;
-        if min_balance < U256::from(total_cost) {
-            return Err(ContenderError::SpamError(
-                "min_balance is not enough to cover the cost of the spam transactions",
-                format!(
-                    "min_balance: {}, total_cost: {}",
-                    format_ether(min_balance),
-                    format_ether(total_cost)
-                )
-                .into(),
-            )
-            .into());
-        }
-
-=======
 
         let scenario = TestScenario::new(
             testconfig,
@@ -364,7 +236,6 @@
             .into());
         }
 
->>>>>>> 21869fdf
         Ok(scenario)
     }
 }
@@ -414,11 +285,7 @@
                     if let Some(auth_client) = &auth_client {
                         let res = auth_client.advance_chain(DEFAULT_BLOCK_TIME).await;
                         if let Err(e) = res {
-<<<<<<< HEAD
-                            println!("Error advancing chain: {}", e);
-=======
                             println!("Error advancing chain: {e}");
->>>>>>> 21869fdf
                         }
                     }
                 }
@@ -437,10 +304,7 @@
             engine_params.call_fcu,
             Some(rpc_client.clone()),
             auth_client,
-<<<<<<< HEAD
-=======
             test_scenario.ctx.cancel_token.clone(),
->>>>>>> 21869fdf
         )
         .await
         {
@@ -462,10 +326,6 @@
                         *duration,
                         run_id,
                         tx_callback.into(),
-<<<<<<< HEAD
-                        is_sending_done.clone(),
-=======
->>>>>>> 21869fdf
                     )
                     .await?;
             }
@@ -476,13 +336,7 @@
                         *txs_per_block,
                         *duration,
                         None,
-<<<<<<< HEAD
-                        cback.into(),
                         tx_callback.into(),
-                        is_sending_done.clone(),
-=======
-                        tx_callback.into(),
->>>>>>> 21869fdf
                     )
                     .await?;
             }
@@ -492,21 +346,14 @@
 
     // trigger timed spammer
     let tps = txs_per_second.unwrap_or(10);
-<<<<<<< HEAD
-    println!("Timed spamming with {} txs per second", tps);
-=======
     println!("Timed spamming with {tps} txs per second");
->>>>>>> 21869fdf
     let spammer = TimedSpammer::new(std::time::Duration::from_secs(1));
     match spam_callback_default(
         !disable_reporting,
         engine_params.call_fcu,
         rpc_client.into(),
         auth_client,
-<<<<<<< HEAD
-=======
         test_scenario.ctx.cancel_token.clone(),
->>>>>>> 21869fdf
     )
     .await
     {
@@ -522,36 +369,12 @@
                 test_scenario.rpc_url.as_str(),
             )?);
             spammer
-<<<<<<< HEAD
-                .spam_rpc(
-                    test_scenario,
-                    tps as usize,
-                    *duration as usize,
-                    run_id,
-                    cback.into(),
-                    tx_callback.into(),
-                    is_sending_done.clone(),
-                )
-=======
                 .spam_rpc(test_scenario, tps, *duration, run_id, tx_callback.into())
->>>>>>> 21869fdf
                 .await?;
         }
         SpamCallbackType::Nil(tx_callback) => {
             spammer
-<<<<<<< HEAD
-                .spam_rpc(
-                    test_scenario,
-                    tps as usize,
-                    *duration as usize,
-                    None,
-                    cback.into(),
-                    tx_callback.into(),
-                    is_sending_done.clone(),
-                )
-=======
                 .spam_rpc(test_scenario, tps, *duration, None, tx_callback.into())
->>>>>>> 21869fdf
                 .await?;
         }
     };
