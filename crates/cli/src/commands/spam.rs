--- conflicted
+++ resolved
@@ -180,12 +180,6 @@
                 .connect_http(url.to_owned()),
         );
 
-<<<<<<< HEAD
-        let min_balance = parse_ether(min_balance)
-            .map_err(|e| ContenderError::with_err(e, "failed to parse min_balance"))?;
-
-=======
->>>>>>> 9f706799
         let user_signers = get_signers_with_defaults(private_keys.to_owned());
 
         // distill all from_pool arguments from the spam requests
