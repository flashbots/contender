--- conflicted
+++ resolved
@@ -21,10 +21,7 @@
     spammer::{BlockwiseSpammer, Spammer, TimedSpammer},
     test_scenario::{TestScenario, TestScenarioParams},
 };
-<<<<<<< HEAD
 use contender_engine_provider::{AdvanceChain, AuthProvider, DEFAULT_BLOCK_TIME};
-=======
->>>>>>> 8da73255
 use contender_testfile::TestConfig;
 use std::sync::Arc;
 use std::{path::PathBuf, sync::atomic::AtomicBool};
@@ -48,16 +45,12 @@
     pub disable_reporting: bool,
     pub min_balance: String,
     pub tx_type: TxType,
-<<<<<<< HEAD
-    pub gas_price_percent_add: Option<u16>,
     /// Provide to enable engine calls (required to use `call_forkchoice`)
     pub engine_args: Option<EngineArgs>,
     /// Call `engine_forkchoiceUpdated` after each block
     pub call_forkchoice: bool,
-=======
     pub gas_price_percent_add: Option<u64>,
     pub timeout_secs: u64,
->>>>>>> 8da73255
 }
 
 impl SpamCommandArgs {
@@ -101,11 +94,7 @@
         long,
         long_help = "Adds given percent increase to the standard gas price of the transactions."
     )]
-<<<<<<< HEAD
-    pub gas_price_percent_add: Option<u16>,
-=======
     pub gas_price_percent_add: Option<u64>,
->>>>>>> 8da73255
 }
 
 /// Initializes a TestScenario with the given arguments.
@@ -126,12 +115,9 @@
         private_keys,
         tx_type,
         gas_price_percent_add,
-<<<<<<< HEAD
         call_forkchoice,
         engine_args,
-=======
         timeout_secs,
->>>>>>> 8da73255
         ..
     } = &args;
 
@@ -265,10 +251,6 @@
         ..
     } = args;
 
-<<<<<<< HEAD
-    let duration = duration.unwrap_or_default();
-=======
->>>>>>> 8da73255
     let mut run_id = None;
 
     let rpc_client = test_scenario.rpc_client.clone();
@@ -344,18 +326,11 @@
                 spammer
                     .spam_rpc(
                         test_scenario,
-<<<<<<< HEAD
-                        *txs_per_block,
-                        duration,
-                        None,
-                        tx_callback.to_owned().into(),
-                        is_sending_done.clone(),
-=======
                         *txs_per_block as usize,
                         *duration as usize,
                         None,
-                        cback.into(),
->>>>>>> 8da73255
+                        tx_callback.into(),
+                        is_sending_done.clone(),
                     )
                     .await?;
             }
@@ -381,18 +356,6 @@
                 .duration_since(std::time::UNIX_EPOCH)
                 .expect("Time went backwards")
                 .as_millis();
-<<<<<<< HEAD
-            run_id = Some(db.insert_run(timestamp as u64, tps * duration, testfile)?);
-
-            spammer
-                .spam_rpc(
-                    test_scenario,
-                    tps,
-                    duration,
-                    run_id,
-                    tx_callback.into(),
-                    is_sending_done.clone(),
-=======
             run_id = Some(db.insert_run(timestamp as u64, (tps * duration) as usize, testfile)?);
             spammer
                 .spam_rpc(
@@ -400,27 +363,20 @@
                     tps as usize,
                     *duration as usize,
                     run_id,
-                    cback.into(),
->>>>>>> 8da73255
+                    tx_callback.into(),
+                    is_sending_done.clone(),
                 )
                 .await?;
         }
-        SpamCallbackType::Nil(cback) => {
+        SpamCallbackType::Nil(tx_callback) => {
             spammer
                 .spam_rpc(
                     test_scenario,
-<<<<<<< HEAD
-                    tps,
-                    duration,
-                    None,
-                    cback.to_owned().into(),
-                    is_sending_done.clone(),
-=======
                     tps as usize,
                     *duration as usize,
                     None,
-                    cback.into(),
->>>>>>> 8da73255
+                    tx_callback.into(),
+                    is_sending_done.clone(),
                 )
                 .await?;
         }
