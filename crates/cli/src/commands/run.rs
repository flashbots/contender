--- conflicted
+++ resolved
@@ -28,10 +28,7 @@
 use crate::{
     default_scenarios::{BuiltinScenario, BuiltinScenarioConfig},
     util::{check_private_keys, get_signers_with_defaults, prompt_cli, EngineParams},
-<<<<<<< HEAD
-=======
     LATENCY_HIST as HIST, PROM,
->>>>>>> 21869fdf
 };
 
 pub struct RunCommandArgs {
@@ -96,23 +93,9 @@
         testconfig,
         db.clone().into(),
         rand_seed,
-<<<<<<< HEAD
-        TestScenarioParams {
-            rpc_url: rpc_url.to_owned(),
-            builder_rpc_url: None,
-            signers: user_signers,
-            agent_store: AgentStore::default(),
-            tx_type: args.tx_type,
-            gas_price_percent_add: None, // TODO: support this here !!!
-            pending_tx_timeout_secs: 12,
-        },
-        params,
-        args.engine_params.engine_provider,
-=======
         params,
         args.engine_params.engine_provider,
         (&PROM, &HIST),
->>>>>>> 21869fdf
     )
     .await?;
 
@@ -182,14 +165,10 @@
         provider.clone(),
         scenario.auth_provider.clone(),
         false, // don't call in callback bc we're already calling in the loop
-<<<<<<< HEAD
-=======
         scenario.ctx.cancel_token.clone(),
->>>>>>> 21869fdf
     );
 
     println!("starting spammer...");
-    let done_sending = Arc::new(AtomicBool::new(false));
     spammer
         .spam_rpc(
             &mut scenario,
@@ -197,10 +176,6 @@
             args.duration,
             Some(run_id),
             tx_callback.into(),
-<<<<<<< HEAD
-            done_sending,
-=======
->>>>>>> 21869fdf
         )
         .await?;
 
