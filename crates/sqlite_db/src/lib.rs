--- conflicted
+++ resolved
@@ -229,9 +229,6 @@
     }
 
     /// Inserts a new run into the database and returns the ID of the new row.
-<<<<<<< HEAD
-    fn insert_run(&self, timestamp: u64, tx_count: u64, scenario_name: &str) -> Result<u64> {
-=======
     fn insert_run(
         &self,
         timestamp: u64,
@@ -239,7 +236,6 @@
         scenario_name: &str,
         rpc_url: &str,
     ) -> Result<u64> {
->>>>>>> 21869fdf
         self.execute(
             "INSERT INTO runs (timestamp, tx_count, scenario_name, rpc_url) VALUES (?, ?, ?, ?)",
             params![timestamp, tx_count, scenario_name, rpc_url],
