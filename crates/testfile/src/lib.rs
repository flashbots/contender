--- conflicted
+++ resolved
@@ -487,6 +487,7 @@
             redeploy: false,
             sync_nonces_after_batch: true,
             rpc_batch_size: 0,
+            gas_price: None,
         }
     }
 
@@ -495,24 +496,7 @@
             TestConfig::from_str(CONFIG_FILE_WITH_PLACEHOLDERS).unwrap(),
             MockDb.into(),
             RandSeed::default(),
-<<<<<<< HEAD
             default_scenario_params(anvil),
-=======
-            TestScenarioParams {
-                rpc_url: anvil.endpoint_url(),
-                builder_rpc_url: None,
-                signers: get_test_signers(),
-                agent_store: Default::default(),
-                tx_type: Default::default(),
-                bundle_type: Default::default(),
-                pending_tx_timeout_secs: 12,
-                extra_msg_handles: None,
-                redeploy: false,
-                sync_nonces_after_batch: true,
-                rpc_batch_size: 0,
-                gas_price: None,
-            },
->>>>>>> 591e4000
             None,
             (&PROM, &HIST).into(),
         )
