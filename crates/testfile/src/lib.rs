--- conflicted
+++ resolved
@@ -303,10 +303,7 @@
                 pending_tx_timeout_secs: 12,
             },
             None,
-<<<<<<< HEAD
-=======
             (&PROM, &HIST),
->>>>>>> 21869fdf
         )
         .await
         .unwrap();
@@ -354,10 +351,7 @@
                 pending_tx_timeout_secs: 12,
             },
             None,
-<<<<<<< HEAD
-=======
             (&PROM, &HIST),
->>>>>>> 21869fdf
         )
         .await
         .unwrap();
@@ -375,10 +369,7 @@
                 pending_tx_timeout_secs: 12,
             },
             None,
-<<<<<<< HEAD
-=======
             (&PROM, &HIST),
->>>>>>> 21869fdf
         )
         .await
         .unwrap();
