--- conflicted
+++ resolved
@@ -2,12 +2,8 @@
 members = [
     "crates/bundle_provider",
     "crates/cli/",
-<<<<<<< HEAD
-    "crates/core/", "crates/engine_provider",
-=======
     "crates/core/",
     "crates/engine_provider",
->>>>>>> 21869fdf
     "crates/sqlite_db/",
     "crates/testfile/",
 ]
@@ -38,10 +34,7 @@
 serde = "1.0.209"
 rand = "0.8.5"
 tracing = "0.1.41"
-<<<<<<< HEAD
-=======
 prometheus = "0.14"
->>>>>>> 21869fdf
 
 ## cli
 clap = { version = "4.5.16" }
