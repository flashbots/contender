use crate::db::DbOps;
use crate::error::ContenderError;
use crate::generator::seeder::Seeder;
use crate::generator::templater::Templater;
use crate::generator::types::{PlanType, RpcProvider};
use crate::generator::{Generator, PlanConfig};
use crate::test_scenario::TestScenario;
use crate::Result;
use alloy::hex::ToHexExt;
use alloy::network::TransactionBuilder;
use alloy::primitives::FixedBytes;
use alloy::providers::{Provider, ProviderBuilder};
use futures::StreamExt;
use std::collections::HashMap;
use std::ops::Deref;
use std::sync::Arc;
use tokio::task;

use super::tx_actor::TxActorHandle;
use super::OnTxSent;

pub struct BlockwiseSpammer<F, D, S, P>
where
    D: DbOps + Send + Sync + 'static,
    S: Seeder + Send + Sync,
    F: OnTxSent + Send + Sync + 'static,
    P: PlanConfig<String> + Templater<String> + Send + Sync,
{
    scenario: TestScenario<D, S, P>,
    msg_handler: Arc<TxActorHandle>,
    rpc_client: Arc<RpcProvider>,
    callback_handler: Arc<F>,
}

impl<F, D, S, P> BlockwiseSpammer<F, D, S, P>
where
    F: OnTxSent + Send + Sync + 'static,
    D: DbOps + Send + Sync + 'static,
    S: Seeder + Send + Sync,
    P: PlanConfig<String> + Templater<String> + Send + Sync,
{
    pub fn new(scenario: TestScenario<D, S, P>, callback_handler: F) -> Self {
        let rpc_client = Arc::new(ProviderBuilder::new().on_http(scenario.rpc_url.to_owned()));
        let msg_handler = Arc::new(TxActorHandle::new(
            12,
            scenario.db.clone(),
            rpc_client.clone(),
        ));

        Self {
            scenario,
            rpc_client,
            callback_handler: Arc::new(callback_handler),
            msg_handler,
        }
    }

    pub async fn spam_rpc(
        &self,
        txs_per_block: usize,
        num_blocks: usize,
        run_id: Option<u64>,
    ) -> Result<()> {
        // generate tx requests
        let tx_requests = self
            .scenario
            .load_txs(PlanType::Spam(txs_per_block * num_blocks, |_| Ok(None)))
            .await?;
        let tx_req_chunks: Vec<_> = tx_requests
            .chunks(txs_per_block)
            .map(|slice| slice.to_vec())
            .collect();
        let mut block_offset = 0;
<<<<<<< HEAD
        let mut last_block_number = Default::default();
=======
        let mut last_block_number = 0;
>>>>>>> 4174fd80

        // get chain id before we start spamming
        let chain_id = self
            .rpc_client
            .get_chain_id()
            .await
            .map_err(|e| ContenderError::with_err(e, "failed to get chain id"))?;

        // init block stream
        let poller = self
            .rpc_client
            .watch_blocks()
            .await
            .map_err(|e| ContenderError::with_err(e, "failed to create block poller"))?;
        let mut stream = poller
            .into_stream()
            .flat_map(futures::stream::iter)
            .take(num_blocks);

        let mut tasks = vec![];
        let mut gas_limits = HashMap::<FixedBytes<4>, u128>::new();

        // get nonce for each signer and put it into a hashmap
        let mut nonces = HashMap::new();
        for (addr, _) in self.scenario.wallet_map.iter() {
            let nonce = self
                .rpc_client
                .get_transaction_count(*addr)
                .await
                .map_err(|_| ContenderError::SpamError("failed to get nonce", None))?;
            nonces.insert(*addr, nonce);
        }

        while let Some(block_hash) = stream.next().await {
            let block_txs = tx_req_chunks[block_offset].clone();
            block_offset += 1;

            let block = self
                .rpc_client
                .get_block_by_hash(block_hash, alloy::rpc::types::BlockTransactionsKind::Hashes)
                .await
                .map_err(|e| ContenderError::with_err(e, "failed to get block"))?
                .ok_or(ContenderError::SpamError("no block found", None))?;
            last_block_number = block.header.number;

            // get gas price
            let gas_price = self
                .rpc_client
                .get_gas_price()
                .await
                .map_err(|e| ContenderError::with_err(e, "failed to get gas price"))?;

            for (idx, tx) in block_txs.into_iter().enumerate() {
                let gas_price = gas_price + (idx as u128 * 1e9 as u128);
                let tx_req = tx.tx.to_owned();
                println!(
                    "sending tx. from={} to={} input={}",
                    tx_req.from.map(|s| s.encode_hex()).unwrap_or_default(),
                    tx_req
                        .to
                        .map(|s| s.to().map(|s| *s))
                        .flatten()
                        .map(|s| s.encode_hex())
                        .unwrap_or_default(),
                    tx_req
                        .input
                        .input
                        .as_ref()
                        .map(|s| s.encode_hex())
                        .unwrap_or_default(),
                );

                let from = &tx_req.from.expect("missing from address");
                let nonce = nonces.get(from).expect("failed to get nonce").to_owned();
                /*
                    Increment nonce assuming the tx will succeed.
                    Note: if any tx fails, txs with higher nonces will also fail.
                    However, we'll get a fresh nonce next block.
                */
                nonces.insert(from.to_owned(), nonce + 1);

                let fn_sig = FixedBytes::<4>::from_slice(
                    tx.tx
                        .to_owned()
                        .input
                        .input
                        .map(|b| b.split_at(4).0.to_owned())
                        .expect("invalid function call")
                        .as_slice(),
                );

                if !gas_limits.contains_key(fn_sig.as_slice()) {
                    let gas_limit = self
                        .rpc_client
                        .estimate_gas(&tx.tx.to_owned())
                        .await
                        .map_err(|e| ContenderError::with_err(e, "failed to estimate gas"))?;
                    gas_limits.insert(fn_sig, gas_limit);
                }

                // clone muh Arcs
                let rpc_client = self.rpc_client.clone();
                let callback_handler = self.callback_handler.clone();

                // query hashmaps for gaslimit & signer of this tx
                let gas_limit = gas_limits
                    .get(&fn_sig)
                    .expect("failed to get gas limit")
                    .to_owned();
                let signer = self
                    .scenario
                    .wallet_map
                    .get(from)
                    .expect("failed to create signer")
                    .to_owned();

                // build, sign, and send tx in a new task (green thread)
                let tx_handler = self.msg_handler.clone();
                tasks.push(task::spawn(async move {
                    let provider = ProviderBuilder::new()
                        .wallet(signer)
                        .on_provider(rpc_client);

                    let full_tx = tx_req
                        .clone()
                        .with_nonce(nonce)
                        .with_gas_price(gas_price)
                        .with_chain_id(chain_id)
                        .with_gas_limit(gas_limit);

                    let start_timestamp = std::time::SystemTime::now()
                        .duration_since(std::time::UNIX_EPOCH)
                        .expect("failed to get timestamp")
                        .as_millis() as usize;
                    let res = provider
                        .send_transaction(full_tx)
                        .await
                        .expect("failed to send tx");
                    let maybe_handle = callback_handler.on_tx_sent(
                        res.into_inner(),
                        tx,
                        HashMap::from_iter([(
                            "start_timestamp".to_owned(),
                            start_timestamp.to_string(),
                        )])
                        .into(),
                        Some(tx_handler),
                    );
                    if let Some(handle) = maybe_handle {
                        handle.await.expect("callback task failed");
                    }
                    // ignore None values so we don't attempt to await them
                }));
            }
            println!("new block: {block_hash}");
            if let Some(run_id) = run_id {
                // write this block's txs to DB
                let _ = self
                    .msg_handler
                    .flush_cache(run_id, last_block_number)
                    .await
                    .map_err(|e| ContenderError::with_err(e.deref(), "failed to flush cache"))?;
            }
        }

        for task in tasks {
            let _ = task.await;
        }

<<<<<<< HEAD
        // re-iterate through target block range in case there are any txs left in the cache
=======
        // wait until there are no txs left in the cache, or until we time out
>>>>>>> 4174fd80
        let mut timeout_counter = 0;
        if let Some(run_id) = run_id {
            loop {
                timeout_counter += 1;
                if timeout_counter > 12 {
                    println!("Quitting due to timeout.");
                    break;
                }
                let cache_size = self
                    .msg_handler
                    .flush_cache(run_id, last_block_number)
                    .await
                    .map_err(|e| ContenderError::with_err(e.deref(), "failed to empty cache"))?;
                if cache_size == 0 {
                    break;
                }
                last_block_number += 1;
            }
        }

        Ok(())
    }
}

#[cfg(test)]
mod tests {
    use crate::{
        db::MockDb,
        generator::util::test::spawn_anvil,
        spammer::util::test::{get_test_signers, MockCallback},
        test_scenario::tests::MockConfig,
    };

    use super::*;

    #[tokio::test]
    async fn watches_blocks_and_spams_them() {
        let anvil = spawn_anvil();
        println!("anvil url: {}", anvil.endpoint_url());
        let seed = crate::generator::RandSeed::from_str("444444444444");
        let scenario = TestScenario::new(
            MockConfig,
            MockDb.into(),
            anvil.endpoint_url(),
            seed,
            &get_test_signers(),
        );
        let callback_handler = MockCallback;
        let spammer = BlockwiseSpammer::new(scenario, callback_handler);

        let result = spammer.spam_rpc(10, 3, None).await;
        println!("{:?}", result);
        assert!(result.is_ok());
    }
}<|MERGE_RESOLUTION|>--- conflicted
+++ resolved
@@ -71,11 +71,7 @@
             .map(|slice| slice.to_vec())
             .collect();
         let mut block_offset = 0;
-<<<<<<< HEAD
-        let mut last_block_number = Default::default();
-=======
         let mut last_block_number = 0;
->>>>>>> 4174fd80
 
         // get chain id before we start spamming
         let chain_id = self
@@ -245,11 +241,7 @@
             let _ = task.await;
         }
 
-<<<<<<< HEAD
-        // re-iterate through target block range in case there are any txs left in the cache
-=======
         // wait until there are no txs left in the cache, or until we time out
->>>>>>> 4174fd80
         let mut timeout_counter = 0;
         if let Some(run_id) = run_id {
             loop {
