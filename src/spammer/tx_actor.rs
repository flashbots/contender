use std::{sync::Arc, time::Duration};

use alloy::{primitives::TxHash, providers::Provider};
use tokio::sync::{mpsc, oneshot};

use crate::{
    db::{DbOps, RunTx},
    error::ContenderError,
    generator::types::RpcProvider,
};

enum TxActorMessage {
    SentRunTx {
        tx_hash: TxHash,
        start_timestamp: usize,
        on_receipt: oneshot::Sender<()>,
    },
    FlushCache {
        run_id: u64,
        on_flush: oneshot::Sender<usize>, // returns the number of txs remaining in cache
        target_block_num: u64,
    },
}

struct TxActor<D>
where
    D: DbOps,
{
    receiver: mpsc::Receiver<TxActorMessage>,
    db: Arc<D>,
    cache: Vec<PendingRunTx>,
    rpc: Arc<RpcProvider>,
}

#[derive(Clone, PartialEq)]
pub struct PendingRunTx {
    tx_hash: TxHash,
    start_timestamp: usize,
}

impl PendingRunTx {
    pub fn new(tx_hash: TxHash, start_timestamp: usize) -> Self {
        Self {
            tx_hash,
            start_timestamp,
        }
    }
}

impl<D> TxActor<D>
where
    D: DbOps + Send + Sync + 'static,
{
    pub fn new(
        receiver: mpsc::Receiver<TxActorMessage>,
        db: Arc<D>,
        rpc: Arc<RpcProvider>,
    ) -> Self {
        Self {
            receiver,
            db,
            cache: Vec::new(),
            rpc,
        }
    }

    async fn handle_message(
        &mut self,
        message: TxActorMessage,
    ) -> Result<(), Box<dyn std::error::Error>> {
        match message {
            TxActorMessage::SentRunTx {
                tx_hash,
                start_timestamp,
                on_receipt,
            } => {
                let run_tx = PendingRunTx {
                    tx_hash,
                    start_timestamp,
                };
                self.cache.push(run_tx.to_owned());
                on_receipt.send(()).map_err(|_| {
                    ContenderError::SpamError("failed to join TxActor callback", None)
                })?;
            }
            TxActorMessage::FlushCache {
                on_flush,
                run_id,
                target_block_num,
            } => {
<<<<<<< HEAD
                let receipts = self
                    .rpc
                    .get_block_receipts(target_block_num.into())
                    .await?
                    .unwrap_or_default();
                println!("found {} receipts", receipts.len());
=======
                println!("unconfirmed txs: {}", self.cache.len());
>>>>>>> 1346a6d4
                let mut maybe_block;
                loop {
                    maybe_block = self
                        .rpc
                        .get_block_by_number(target_block_num.into(), false)
                        .await?;
                    if maybe_block.is_some() {
                        break;
                    }
                    println!("waiting for block {}", target_block_num);
                    std::thread::sleep(Duration::from_secs(1));
                }
                let target_block = maybe_block.expect("this should never happen");
                let receipts = self
                    .rpc
                    .get_block_receipts(target_block_num.into())
                    .await?
                    .unwrap_or_default();
                println!(
                    "found {} receipts for block #{}",
                    receipts.len(),
                    target_block_num
                );
                // filter for txs that were included in the block
                let receipt_tx_hashes = receipts
                    .iter()
                    .map(|r| r.transaction_hash)
                    .collect::<Vec<_>>();
                let confirmed_txs = self
                    .cache
                    .iter()
                    .filter(|tx| receipt_tx_hashes.contains(&tx.tx_hash))
                    .map(|tx| tx.to_owned())
                    .collect::<Vec<_>>();

                // refill cache with any txs that were not included in pending_txs
                let new_txs = &self
                    .cache
                    .iter()
                    .filter(|tx| !confirmed_txs.contains(tx))
                    .map(|tx| tx.to_owned())
                    .collect::<Vec<_>>();
                self.cache = new_txs.to_vec();
                println!("unconfirmed txs: {}", new_txs.len());
                for tx in new_txs {
                    println!("unconfirmed tx: {}", tx.tx_hash);
                }

                // ready to go to the DB
                let run_txs = confirmed_txs
                    .into_iter()
                    .map(|pending_tx| {
                        let receipt = receipts
                            .iter()
                            .find(|r| r.transaction_hash == pending_tx.tx_hash)
                            .expect("this should never happen");
                        RunTx {
                            tx_hash: pending_tx.tx_hash,
                            start_timestamp: pending_tx.start_timestamp,
                            end_timestamp: target_block.header.timestamp as usize,
                            block_number: target_block.header.number,
                            gas_used: receipt.gas_used,
                        }
                    })
                    .collect::<Vec<_>>();

                self.db.insert_run_txs(run_id, run_txs)?;
                on_flush.send(new_txs.len()).map_err(|_| {
                    ContenderError::SpamError("failed to join TxActor on_flush", None)
                })?;
            }
        }
        Ok(())
    }

    pub async fn run(&mut self) -> Result<(), Box<dyn std::error::Error>> {
        while let Some(msg) = self.receiver.recv().await {
            self.handle_message(msg).await?;
        }
        Ok(())
    }
}

pub struct TxActorHandle {
    sender: mpsc::Sender<TxActorMessage>,
}

impl TxActorHandle {
    pub fn new<D: DbOps + Send + Sync + 'static>(
        bufsize: usize,
        db: Arc<D>,
        rpc: Arc<RpcProvider>,
    ) -> Self {
        let (sender, receiver) = mpsc::channel(bufsize);
        let mut actor = TxActor::new(receiver, db, rpc);
        tokio::task::spawn(async move {
            actor.run().await.expect("tx actor crashed");
        });
        Self { sender }
    }

    pub async fn cache_run_tx(
        &self,
        tx_hash: TxHash,
        start_timestamp: usize,
    ) -> Result<(), Box<dyn std::error::Error>> {
        let (sender, receiver) = oneshot::channel();
        self.sender
            .send(TxActorMessage::SentRunTx {
                tx_hash,
                start_timestamp,
                on_receipt: sender,
            })
            .await?;
        receiver.await?;
        Ok(())
    }

    pub async fn flush_cache(
        &self,
        run_id: u64,
        target_block_num: u64,
    ) -> Result<usize, Box<dyn std::error::Error>> {
        let (sender, receiver) = oneshot::channel();
        self.sender
            .send(TxActorMessage::FlushCache {
                run_id,
                on_flush: sender,
                target_block_num,
            })
            .await?;
        Ok(receiver.await?)
    }
}<|MERGE_RESOLUTION|>--- conflicted
+++ resolved
@@ -88,16 +88,7 @@
                 run_id,
                 target_block_num,
             } => {
-<<<<<<< HEAD
-                let receipts = self
-                    .rpc
-                    .get_block_receipts(target_block_num.into())
-                    .await?
-                    .unwrap_or_default();
-                println!("found {} receipts", receipts.len());
-=======
                 println!("unconfirmed txs: {}", self.cache.len());
->>>>>>> 1346a6d4
                 let mut maybe_block;
                 loop {
                     maybe_block = self
