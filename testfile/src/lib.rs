pub mod default_templates;
pub mod forge_build;
mod types;

pub use crate::types::TestConfig;
use alloy::hex::ToHexExt;
use alloy::primitives::Address;
use contender_core::{
    error::ContenderError,
    generator::{
        templater::Templater,
        types::{CreateDefinition, FunctionCallDefinition},
        PlanConfig,
    },
};
use std::collections::HashMap;
use std::fs::read;

impl TestConfig {
    pub fn from_file(file_path: &str) -> Result<TestConfig, Box<dyn std::error::Error>> {
        let file_contents = read(file_path)?;
        let file_contents_str = String::from_utf8_lossy(&file_contents).to_string();
        let test_file: TestConfig = toml::from_str(&file_contents_str)?;
        Ok(test_file)
    }

    pub fn encode_toml(&self) -> Result<String, Box<dyn std::error::Error>> {
        let encoded = toml::to_string(self)?;
        Ok(encoded)
    }

    pub fn save_toml(&self, file_path: &str) -> Result<(), Box<dyn std::error::Error>> {
        let encoded = self.encode_toml()?;
        std::fs::write(file_path, encoded)?;
        Ok(())
    }
}

impl PlanConfig<String> for TestConfig {
    fn get_spam_steps(&self) -> Result<Vec<FunctionCallDefinition>, ContenderError> {
        Ok(self.spam.to_owned().unwrap_or_default())
    }

    fn get_setup_steps(&self) -> Result<Vec<FunctionCallDefinition>, ContenderError> {
        Ok(self.setup.to_owned().unwrap_or_default())
    }

    fn get_create_steps(&self) -> Result<Vec<CreateDefinition>, ContenderError> {
        Ok(self.create.to_owned().unwrap_or_default())
    }

    fn get_env(&self) -> Result<HashMap<String, String>, ContenderError> {
        self.env.to_owned().ok_or(ContenderError::SetupError(
            "no environment variables found",
            None,
        ))
    }
}

impl Templater<String> for TestConfig {
    /// Find values wrapped in brackets in a string and replace them with values from a hashmap whose key match the value in the brackets.
    /// example: "hello {world}" with hashmap {"world": "earth"} will return "hello earth"
    fn replace_placeholders(&self, input: &str, template_map: &HashMap<String, String>) -> String {
        let mut output = input.to_owned();
        for (key, value) in template_map.iter() {
            let template = format!("{{{}}}", key);
            output = output.replace(&template, value);
        }
        output
    }

    fn terminator_start(&self, input: &str) -> Option<usize> {
        input.find("{")
    }

    fn terminator_end(&self, input: &str) -> Option<usize> {
        input.find("}")
    }

    fn num_placeholders(&self, input: &str) -> usize {
        input.chars().filter(|&c| c == '{').count()
    }

    fn copy_end(&self, input: &str, last_end: usize) -> String {
        input.split_at(last_end).1.to_owned()
    }

    fn find_key(&self, input: &str) -> Option<(String, usize)> {
        if let Some(template_start) = self.terminator_start(input) {
            let template_end = self.terminator_end(input);
            if let Some(template_end) = template_end {
                let template_name = &input[template_start + 1..template_end];
                return Some((template_name.to_owned(), template_end));
            }
        }
        None
    }

    fn encode_contract_address(&self, input: &Address) -> String {
        input.encode_hex()
    }
}

#[cfg(test)]
pub mod tests {
    use super::TestConfig;
    use alloy::{
        hex::ToHexExt,
        node_bindings::{Anvil, AnvilInstance},
        primitives::{Address, U256},
        signers::local::PrivateKeySigner,
    };
    use contender_core::{
        db::MockDb,
        generator::{
            types::{CreateDefinition, FunctionCallDefinition, FuzzParam, PlanType},
            Generator, RandSeed,
        },
        test_scenario::TestScenario,
    };
    use std::{collections::HashMap, fs, str::FromStr};

    pub fn spawn_anvil() -> AnvilInstance {
        Anvil::new().block_time(1).try_spawn().unwrap()
    }

    pub const COUNTER_BYTECODE: &'static str =
        "0x608060405234801561001057600080fd5b5060f78061001f6000396000f3fe6080604052348015600f57600080fd5b5060043610603c5760003560e01c80633fb5c1cb1460415780638381f58a146053578063d09de08a14606d575b600080fd5b6051604c3660046083565b600055565b005b605b60005481565b60405190815260200160405180910390f35b6051600080549080607c83609b565b9190505550565b600060208284031215609457600080fd5b5035919050565b60006001820160ba57634e487b7160e01b600052601160045260246000fd5b506001019056fea264697066735822122010f3077836fb83a22ad708a23102f2b487523767e1afef5a93c614619001648b64736f6c63430008170033";

    pub fn get_test_signers() -> Vec<PrivateKeySigner> {
        vec![
            "0xac0974bec39a17e36ba4a6b4d238ff944bacb478cbed5efcae784d7bf4f2ff80",
            "0x59c6995e998f97a5a0044966f0945389dc9e86dae88c7a8412f4603b6b78690d",
            "0x5de4111afa1a4b94908f83103eb1f1706367c2e68ca870fc3fb9a804cdab365a",
        ]
        .iter()
        .map(|s| PrivateKeySigner::from_str(s).unwrap())
        .collect::<Vec<PrivateKeySigner>>()
    }

    pub fn get_testconfig() -> TestConfig {
        TestConfig {
            env: None,
            create: None,
            setup: None,
            spam: vec![FunctionCallDefinition {
                to: "0x7a250d5630B4cF539739dF2C5dAcb4c659F248DD".to_owned(),
                from: "0x7a250d5630B4cF539739dF2C5dAcb4c659F248DD".to_owned(),
                signature: "swap(uint256 x, uint256 y, address a, bytes b)".to_owned(),
                args: vec![
                    "1".to_owned(),
                    "2".to_owned(),
                    Address::repeat_byte(0x11).encode_hex(),
                    "0xdead".to_owned(),
                ]
                .into(),
                fuzz: None,
                value: None,
                kind: None,
            }]
            .into(),
        }
    }

    pub fn get_fuzzy_testconfig() -> TestConfig {
        let fn_call = |data: &str, from_addr: &str| FunctionCallDefinition {
            to: "0x7a250d5630B4cF539739dF2C5dAcb4c659F2488D".to_owned(),
            from: from_addr.to_owned(),
            value: None,
            signature: "swap(uint256 x, uint256 y, address a, bytes b)".to_owned(),
            args: vec![
                "1".to_owned(),
                "2".to_owned(),
                Address::repeat_byte(0x11).encode_hex(),
                data.to_owned(),
            ]
            .into(),
            kind: None,
            fuzz: vec![FuzzParam {
                param: "x".to_string(),
                min: None,
                max: None,
            }]
            .into(),
        };
        TestConfig {
            env: None,
            create: None,
            setup: None,
            spam: vec![
                fn_call("0xbeef", "0xf39Fd6e51aad88F6F4ce6aB8827279cffFb92266"),
                fn_call("0xea75", "0x70997970C51812dc3A010C7d01b50e0d17dc79C8"),
                fn_call("0xf00d", "0x3C44CdDdB6a900fa2b585dd299e03d12FA4293BC"),
            ]
            .into(),
        }
    }

    pub fn get_setup_testconfig() -> TestConfig {
        TestConfig {
            env: None,
            create: None,
            spam: None,
            setup: vec![
                FunctionCallDefinition {
                    to: "0x7a250d5630B4cF539739dF2C5dAcb4c659F2488D".to_owned(),
                    from: "0xf39Fd6e51aad88F6F4ce6aB8827279cffFb92266".to_owned(),
                    value: Some("4096".to_owned()),
                    signature: "swap(uint256 x, uint256 y, address a, bytes b)".to_owned(),
                    args: vec![
                        "1".to_owned(),
                        "2".to_owned(),
                        Address::repeat_byte(0x11).encode_hex(),
                        "0xdead".to_owned(),
                    ]
                    .into(),
                    kind: None,
                    fuzz: None,
                },
                FunctionCallDefinition {
                    to: "0x7a250d5630B4cF539739dF2C5dAcb4c659F2488D".to_owned(),
                    from: "0xf39Fd6e51aad88F6F4ce6aB8827279cffFb92266".to_owned(),
                    value: Some("0x1000".to_owned()),
                    signature: "swap(uint256 x, uint256 y, address a, bytes b)".to_owned(),
                    args: vec![
                        "1".to_owned(),
                        "2".to_owned(),
                        Address::repeat_byte(0x11).encode_hex(),
                        "0xbeef".to_owned(),
                    ]
                    .into(),
                    kind: None,
                    fuzz: None,
                },
            ]
            .into(),
        }
    }

    pub fn get_create_testconfig() -> TestConfig {
        let mut env = HashMap::new();
        env.insert("test1".to_owned(), "0xbeef".to_owned());
        env.insert("test2".to_owned(), "0x9001".to_owned());
        TestConfig {
            env: Some(env),
            create: Some(vec![CreateDefinition {
                bytecode: COUNTER_BYTECODE.to_string(),
                name: "test_counter".to_string(),
                from: "0xf39Fd6e51aad88F6F4ce6aB8827279cffFb92266".to_owned(),
            }]),
            spam: None,
            setup: None,
        }
    }

    pub fn get_composite_testconfig() -> TestConfig {
        let tc_fuzz = get_fuzzy_testconfig();
        let tc_setup = get_setup_testconfig();
        let tc_create = get_create_testconfig();
        TestConfig {
            env: tc_create.env, // TODO: add something here
            create: tc_create.create,
            spam: tc_fuzz.spam,
            setup: tc_setup.setup,
        }
    }

    #[test]
    fn parses_testconfig_toml() {
<<<<<<< HEAD
        let test_file = TestConfig::from_file("./examples/univ2ConfigTest.toml").unwrap();
=======
        let test_file = TestConfig::from_file("testConfig.toml").unwrap();
>>>>>>> 59f9573d
        assert!(test_file.env.is_some());
        assert!(test_file.setup.is_some());
        assert!(test_file.spam.is_some());
        let env = test_file.env.unwrap();
        let setup = test_file.setup.unwrap();
        let spam = test_file.spam.unwrap();

        assert_eq!(env.get("env1").unwrap(), "env1");
        assert_eq!(
            spam[0].from,
            "0x70997970C51812dc3A010C7d01b50e0d17dc79C8".to_owned()
        );
        assert_eq!(setup.len(), 1);
        assert_eq!(setup[0].value, Some("1234".to_owned()));
        assert_eq!(spam[0].fuzz.as_ref().unwrap()[0].param, "amountIn");
        assert_eq!(spam[0].fuzz.as_ref().unwrap()[0].min, Some(U256::from(1)));
        assert_eq!(
            spam[0].fuzz.as_ref().unwrap()[0].max,
            Some(U256::from(100_000_000_000_000_000_u64))
        );
        assert_eq!(spam[0].kind, Some("test".to_owned()));
    }

    fn print_testconfig(cfg: &str) {
        println!("{}", "-".repeat(80));
        println!("{}", cfg);
        println!("{}", "-".repeat(80));
    }

    #[test]
    fn encodes_testconfig_toml() {
        let cfg = get_composite_testconfig();
        let encoded = cfg.encode_toml().unwrap();
        print_testconfig(&encoded);
        cfg.save_toml("cargotest.toml").unwrap();
        let test_file2 = TestConfig::from_file("cargotest.toml").unwrap();
        let spam = cfg.clone().spam.unwrap();
        let args = spam[0].args.as_ref().unwrap();
        assert_eq!(spam[0].to, test_file2.spam.unwrap()[0].to);
        assert_eq!(args[0], "1");
        assert_eq!(args[1], "2");
        fs::remove_file("cargotest.toml").unwrap();
    }

    #[tokio::test]
    async fn gets_spam_txs() {
        let anvil = spawn_anvil();
        let test_file = get_testconfig();
        let seed = RandSeed::new();
        let test_gen = TestScenario::new(
            test_file,
            MockDb.into(),
            anvil.endpoint_url(),
            seed,
            &get_test_signers(),
        );
        // this seed can be used to recreate the same test tx(s)
        let spam_txs = test_gen
            .load_txs(PlanType::Spam(10, |_tx_req| {
                println!(
                    "spam tx\n\tfrom={:?}\n\tto={:?}\n\tinput={:?}",
                    _tx_req.tx.from, _tx_req.tx.to, _tx_req.tx.input.input
                );
                Ok(None)
            }))
            .await
            .unwrap();
        assert_eq!(spam_txs.len(), 10);
        let data = spam_txs[0].tx.input.input.to_owned().unwrap().to_string();
        assert_eq!(data, "0x022c0d9f00000000000000000000000000000000000000000000000000000000000000010000000000000000000000000000000000000000000000000000000000000002000000000000000000000000111111111111111111111111111111111111111100000000000000000000000000000000000000000000000000000000000000800000000000000000000000000000000000000000000000000000000000000002dead000000000000000000000000000000000000000000000000000000000000");
    }

    #[tokio::test]
    async fn fuzz_is_deterministic() {
        let anvil = spawn_anvil();
        let test_file = get_fuzzy_testconfig();
        let seed = RandSeed::from_bytes(&[0x01; 32]);
        let signers = get_test_signers();
        let scenario1 = TestScenario::new(
            test_file.clone(),
            MockDb.into(),
            anvil.endpoint_url(),
            seed.to_owned(),
            &signers,
        );
        let scenario2 = TestScenario::new(
            test_file,
            MockDb.into(),
            anvil.endpoint_url(),
            seed,
            &signers,
        );

        let num_txs = 13;
        let spam_txs_1 = scenario1
            .load_txs(PlanType::Spam(num_txs, |_| Ok(None)))
            .await
            .unwrap();
        let spam_txs_2 = scenario2
            .load_txs(PlanType::Spam(num_txs, |_| Ok(None)))
            .await
            .unwrap();
        assert_eq!(spam_txs_1.len(), spam_txs_2.len());
        for i in 0..spam_txs_1.len() {
            let data1 = spam_txs_1[i].tx.input.input.to_owned().unwrap().to_string();
            let data2 = spam_txs_2[i].tx.input.input.to_owned().unwrap().to_string();
            assert_eq!(data1, data2);
        }
    }
}<|MERGE_RESOLUTION|>--- conflicted
+++ resolved
@@ -267,11 +267,7 @@
 
     #[test]
     fn parses_testconfig_toml() {
-<<<<<<< HEAD
         let test_file = TestConfig::from_file("./examples/univ2ConfigTest.toml").unwrap();
-=======
-        let test_file = TestConfig::from_file("testConfig.toml").unwrap();
->>>>>>> 59f9573d
         assert!(test_file.env.is_some());
         assert!(test_file.setup.is_some());
         assert!(test_file.spam.is_some());
